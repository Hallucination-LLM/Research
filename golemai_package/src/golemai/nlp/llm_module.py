import logging
from threading import Thread
from typing import Dict, List, Tuple

import requests
import torch
import transformers
from golemai.config import LOGGER_LEVEL
from golemai.enums import LocalModelAppKeys, RESTKeys
from golemai.io.file_ops import decode_stream
from openai import OpenAI
from transformers import (
    AutoModelForCausalLM,
    AutoTokenizer,
    BitsAndBytesConfig,
    GenerationConfig,
    TextIteratorStreamer,
)

logger = logging.getLogger(__name__)
logger.setLevel(LOGGER_LEVEL)


def load_model(
    model_id,
    max_seq_length: int = 8192,
    load_in_4bit: bool = True,
    device_map: str = "auto",
    dtype: torch.dtype = torch.float16,
    use_unsloth: bool = False,
    **kwargs,
) -> Tuple[AutoModelForCausalLM | AutoTokenizer]:
    """Loads a language model and tokenizer.

    Args:
        model_id (str): The identifier of the model to load.
        max_seq_length (int): The maximum sequence length for tokenization.
        load_in_4bit (bool): Whether to load the model in 4-bit precision.
        device (str): The device to load the model on.
        dtype (torch.dtype): The data type for the model.
        use_unsloth (bool): Whether to use the unsloth library for loading the model.

    Returns:
        tuple: A tuple containing the loaded model and tokenizer.
    """


    model, tokenizer = None, None

    if use_unsloth:
        
        logger.debug(f"Using unsloth library")
        from unsloth import FastLanguageModel

        model, tokenizer = FastLanguageModel.from_pretrained(
            model_name=model_id,
            max_seq_length=max_seq_length,
            dtype=None,
            device_map=device_map,
            load_in_4bit=load_in_4bit,
        )

        FastLanguageModel.for_inference(model)

    else:

        logger.debug(f"Using transformers library")

<<<<<<< HEAD
        tokenizer = transformers.AutoTokenizer.from_pretrained(model_id, use_auth_token=kwargs.get("token"))
=======
        tokenizer = transformers.AutoTokenizer.from_pretrained(model_id)

        if tokenizer.pad_token is None:
            tokenizer.pad_token = tokenizer.eos_token

>>>>>>> 7be5b662
        model = transformers.AutoModelForCausalLM.from_pretrained(
            model_id,
            device_map=device_map,
            torch_dtype=dtype,
            load_in_4bit=load_in_4bit,
            **kwargs,
        )

        model.eval()
        model.config.eos_token_id = tokenizer.eos_token_id

    return model, tokenizer


def load_generation_config(model_id: str, **kwargs) -> GenerationConfig:
    """Loads the generation configuration for the model.

    Args:
        model_id (str): The identifier of the model.
        **kwargs: Additional keyword arguments.

    Returns:
        GenerationConfig: The generation configuration.
    """

    logger.debug(f"load_generation_config: {model_id = }, {kwargs = }")

    generation_config, _ = GenerationConfig.from_pretrained(
        model_id, **kwargs, return_unused_kwargs=True
    )

    return generation_config


def prepare_prompt(
    tokenizer: transformers.AutoTokenizer,
    user_input: str,
    system_input: str,
    has_system_role: bool = False,
) -> list:
    """Prepares the prompt for the model.

    Args:
        tokenizer: The tokenizer used to tokenize the input text.
        user_input (str): The user input.
        system_input (str): The system input.
        has_system_role (bool): Whether the system has a role in the conversation.

    Returns:
        list: The prepared prompt.
    """

    logger.debug(f"prepare_prompt: {has_system_role = }")

    messages = []

    if has_system_role:
        messages.append({"role": "system", "content": system_input})

    messages.append(
        {
            "role": "user",
            "content": (
                f"{system_input}{user_input}"
                if not has_system_role
                else user_input
            ),
        },
    )

    prompt = tokenizer.apply_chat_template(
        messages, tokenize=False, add_generation_prompt=True
    )

    return prompt


def get_hidden_states(
    model: transformers.AutoModelForCausalLM,
    tokenizer: transformers.AutoTokenizer,
    prompt: str,
    hidden_layer: int = -2,
    device: str = "cuda",
):

    logger.debug(
        f"{type(model) = }, {prompt = }, {hidden_layer = }, {device = }"
    )

    hidden_states = None
    input_ids = tokenizer(prompt, return_tensors="pt").to(device)

    pred = model.forward(
        input_ids=input_ids.get("input_ids"),
        output_hidden_states=True,
    )

    del input_ids

    # pred.hidden_states = [h.detach().cpu() for h in pred.hidden_states]
    hidden_states = pred.hidden_states[hidden_layer][-1]
    del pred

    logger.debug(f"{hidden_states.shape = }, {type(hidden_states) = }")
    torch.cuda.empty_cache()

    return hidden_states


def get_text_streamer(
    tokenizer: transformers.AutoTokenizer, skip_prompt: bool = True
):

    logger.debug(f"get_text_streamer: {skip_prompt = }")

    text_streamer = TextIteratorStreamer(tokenizer, skip_prompt=skip_prompt)

    return text_streamer


def get_local_llm_response(
    model: transformers.AutoModelForCausalLM,
    tokenizer: transformers.AutoTokenizer,
    text_streamer: transformers.TextIteratorStreamer,
    prompt: str,
    max_new_tokens: int = 2048,
    temperature: float = 0.0,
    device: str = "cuda",
    prefix_function: callable = None,
    dola: bool = False,
) -> transformers.TextIteratorStreamer:

    logger.debug(
        f"get_local_llms_response: {max_new_tokens = }, {temperature = }, {device = }, {dola = }"
    )

    inputs = tokenizer(prompt, return_tensors="pt").to(device)

    generation_kwargs = dict(
        inputs,
        streamer=text_streamer,
        max_new_tokens=max_new_tokens,
        temperature=temperature,
        use_cache=True,
        prefix_allowed_tokens_fn=prefix_function,
    )

    if dola:
        logger.debug("Using DOLA")
        generation_kwargs["dola_layers"] = "high"
        generation_kwargs["repetition_penalty"] = 1.2

    # return generation_kwargs

    thread = Thread(target=model.generate, kwargs=generation_kwargs)
    thread.start()

    return text_streamer


def run_model_sanity_check(
    model: transformers.AutoModelForCausalLM,
    tokenizer: transformers.AutoTokenizer,
    device: str,
) -> None:
    """Runs a sanity check on the model by generating text using the given
    tokenizer and model.

    Args:
        model: The model to be tested.
        tokenizer: The tokenizer used to tokenize the input text.
        device (str): The device to run the model on.
    Raises:
        RuntimeError: If the sanity check fails.
    Returns:
        None
    """

    try:

        inputs = tokenizer(
            ["what is the capitol of Poland?"], return_tensors="pt"
        ).to(device)
        outputs = model.generate(**inputs, max_new_tokens=64)
        tokenizer.batch_decode(outputs)

    except Exception as e:
        raise RuntimeError(f"Sanity check failed: {e}")

    else:
        torch.cuda.empty_cache()
        del inputs, outputs
        logger.debug(f"Sanity check passed.")


def local_llm_qa(
    system_message: str,
    prompt: str,
    host: str,
    json_schema: dict = None,
    stream: bool = True,
    timeout: int = 10,
) -> tuple[str, str]:
    """Sends a request to a local LLM model to generate a response.

    Args:
        system_message (str): System message to send to the model.
        prompt (str): User input prompt.
        host (str): Host URL for the local model.
        json_schema (dict): JSON schema for the request.
        stream (bool): Whether to stream the response.
        timeout (int): Request timeout.

    Returns:
        tuple[str, str]: Model response and model name.
    """

    logger.debug(f"local_llm_qa: {host = }, {stream = }")

    try:

        response = requests.post(
            f"{RESTKeys.HTTP}{host}",
            json={
                LocalModelAppKeys.USER_INPUT: prompt,
                LocalModelAppKeys.SYSTEM_MSG: system_message,
                LocalModelAppKeys.JSON_SCHEMA: json_schema,
            },
            stream=stream,
            timeout=timeout,
        )

    except requests.exceptions.RequestException as e:
        logger.error(f"Request exception for prompt: {e}")
        return None, None

    if not response.ok:
        return None, None

    if not stream:
        response_json = response.json()
        model_response = response_json.get(LocalModelAppKeys.MODEL_RESPONSE)
        model_name = response_json.get(LocalModelAppKeys.MODEL_NAME)
    else:
        return decode_stream(response), None

    return model_response, model_name


def generate_response_local(
    model: transformers.AutoModelForCausalLM,
    tokenizer: transformers.AutoTokenizer,
    inputs: str | list[str],
    generation_config: transformers.GenerationConfig = None,
    skip_prompt_tokens: bool = True,
    device: str = "cuda",
) -> str:
    """Generates a response using a local language model.

    Args:
        model: The model to generate the response.
        tokenizer: The tokenizer used to tokenize the input text.
        inputs (str | list[str]): The input text to generate the response.
        generation_config: The generation configuration for the model.
        device (str): The device to run the model on.

    Returns:
        str: The generated response.
    """

    logger.debug(f"generate_response_local: {len(inputs) = }, {device = }")

    try:

        inputs = tokenizer(inputs, return_tensors="pt", padding=True, add_special_tokens=False).to(device)

        outputs = model.generate(
            **inputs, 
            generation_config=generation_config
        )

        inputs = inputs.to('cpu')

        if skip_prompt_tokens:

            prompt_length = inputs['input_ids'].shape[-1]

            if hasattr(outputs, "sequences"):
                outputs.sequences = outputs.sequences.detach().cpu()[:, prompt_length:]
            else:
                outputs = outputs.detach().cpu()[:, prompt_length:]
            
        # outputs = tokenizer.batch_decode(outputs.sequences if hasattr(outputs, "sequences") else outputs, skip_special_tokens=True)

    except Exception as e:
        logger.error(f"Error generating response: {e}")
        # return None
        return ["<CUDA_ERROR>"] * len(inputs)

    else:
        return outputs


def generate_response_api_old(
    prompt: str,
    system_message: str,
    host: str,
    json_schema: Dict = None,
    timeout: int = 30,
) -> str:

    logger.debug(f"generate_response_api: {host = }, {timeout = }")

    model_gen, _ = local_llm_qa(
        system_message=system_message,
        prompt=prompt,
        json_schema=json_schema,
        host=host,
        timeout=timeout,
    )

    return ["".join(model_gen)]


def generate_response_api(
    client: OpenAI,
    model_id: str,
    messages: List[Dict[str, str]],
    **kwargs,
) -> str:

    logger.debug(f"generate_response_api: {model_id = }")

    completion = client.chat.completions.create(
        model=model_id,
        messages=messages,
        **kwargs,
    )

    return completion.choices[-1].message.content

def generate_response_api_prase(
    client: OpenAI,
    model_id: str,
    messages: List[Dict[str, str]],
    **kwargs,
) -> str:
    
    logger.debug(f"generate_response_api: {model_id = }")

    completion = client.beta.chat.completions.parse(
        model=model_id,
        messages=messages,
        **kwargs,
    )

    return completion.choices[-1].message.parsed<|MERGE_RESOLUTION|>--- conflicted
+++ resolved
@@ -66,15 +66,11 @@
 
         logger.debug(f"Using transformers library")
 
-<<<<<<< HEAD
         tokenizer = transformers.AutoTokenizer.from_pretrained(model_id, use_auth_token=kwargs.get("token"))
-=======
-        tokenizer = transformers.AutoTokenizer.from_pretrained(model_id)
 
         if tokenizer.pad_token is None:
             tokenizer.pad_token = tokenizer.eos_token
 
->>>>>>> 7be5b662
         model = transformers.AutoModelForCausalLM.from_pretrained(
             model_id,
             device_map=device_map,
