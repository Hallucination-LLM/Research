{
 "cells": [
  {
   "cell_type": "code",
<<<<<<< HEAD
   "execution_count": null,
=======
   "execution_count": 1,
>>>>>>> bac08662
   "metadata": {},
   "outputs": [
    {
     "ename": "",
     "evalue": "",
     "output_type": "error",
     "traceback": [
      "\u001b[1;31mThe Kernel crashed while executing code in the current cell or a previous cell. \n",
      "\u001b[1;31mPlease review the code in the cell(s) to identify a possible cause of the failure. \n",
      "\u001b[1;31mClick <a href='https://aka.ms/vscodeJupyterKernelCrash'>here</a> for more info. \n",
      "\u001b[1;31mView Jupyter <a href='command:jupyter.viewOutput'>log</a> for further details."
     ]
    }
   ],
   "source": [
    "import os\n",
    "os.environ[\"CUDA_VISIBLE_DEVICES\"] = \"1\"\n",
    "os.environ['TOKENIZERS_PARALLELISM'] = 'false'\n",
    "os.environ[\"PYTORCH_CUDA_ALLOC_CONF\"] = \"expandable_segments:True\""
   ]
  },
  {
   "cell_type": "code",
   "execution_count": 2,
   "metadata": {
    "execution": {
     "iopub.execute_input": "2024-08-25T07:36:13.808050Z",
     "iopub.status.busy": "2024-08-25T07:36:13.807429Z",
     "iopub.status.idle": "2024-08-25T07:36:17.927601Z",
     "shell.execute_reply": "2024-08-25T07:36:17.926713Z",
     "shell.execute_reply.started": "2024-08-25T07:36:13.808010Z"
    },
    "trusted": true
   },
   "outputs": [],
   "source": [
    "import torch\n",
    "from dotenv import load_dotenv\n",
    "from transformers import AutoTokenizer, AutoModelForCausalLM, BitsAndBytesConfig, GenerationConfig\n",
    "import pandas as pd\n",
    "import numpy as np\n",
    "from IPython.display import display, Markdown\n",
    "from copy import deepcopy\n",
    "import seaborn as sns\n",
    "import matplotlib.pyplot as plt"
   ]
  },
  {
   "cell_type": "markdown",
   "metadata": {},
   "source": [
    "### This package will be included in our repo, but it is only a prompt template"
   ]
  },
  {
   "cell_type": "code",
   "execution_count": 3,
   "metadata": {},
   "outputs": [],
   "source": [
    "from golemai.nlp.prompts import QUERY_INTRO_NO_ANS, SYSTEM_MSG_RAG, SYSTEM_MSG_RAG_SHORT\n",
    "from golemai.nlp.llm_module import prepare_prompt"
   ]
  },
  {
   "cell_type": "code",
   "execution_count": null,
   "metadata": {},
   "outputs": [
    {
     "data": {
      "text/plain": [
       "(True, True)"
      ]
     },
     "execution_count": 4,
     "metadata": {},
     "output_type": "execute_result"
    }
   ],
   "source": [
    "load_dotenv(), torch.cuda.is_available()"
   ]
  },
  {
   "cell_type": "code",
   "execution_count": 5,
   "metadata": {},
   "outputs": [],
   "source": [
    "DATA_DIR = 'data'\n",
    "DATASET_FILE = 'new_version_sample_1500.parquet'\n",
    "QUESTION_COL = 'question'\n",
    "CONTEXT_COL = 'context'\n",
    "ANSWER_COL = 'answer'"
   ]
  },
  {
   "cell_type": "code",
   "execution_count": 6,
   "metadata": {
    "execution": {
     "iopub.execute_input": "2024-08-25T07:36:17.936446Z",
     "iopub.status.busy": "2024-08-25T07:36:17.936092Z",
     "iopub.status.idle": "2024-08-25T07:36:17.971809Z",
     "shell.execute_reply": "2024-08-25T07:36:17.970933Z",
     "shell.execute_reply.started": "2024-08-25T07:36:17.936406Z"
    },
    "trusted": true
   },
   "outputs": [],
   "source": [
    "device = \"cuda\" if torch.cuda.is_available() else \"cpu\"\n",
    "dataset_path = os.path.join(\"..\", DATA_DIR, DATASET_FILE)"
   ]
  },
  {
   "cell_type": "code",
   "execution_count": 7,
   "metadata": {},
   "outputs": [],
   "source": [
    "df = pd.read_parquet(dataset_path)"
   ]
  },
  {
   "cell_type": "code",
   "execution_count": 8,
   "metadata": {},
   "outputs": [
    {
     "data": {
      "text/plain": [
       "nq             438\n",
       "poquad_v2      362\n",
       "hotpotqa_en    253\n",
       "polqa          171\n",
       "hotpotqa_pl    155\n",
       "bioask         121\n",
       "Name: dataset, dtype: int64"
      ]
     },
     "execution_count": 8,
     "metadata": {},
     "output_type": "execute_result"
    }
   ],
   "source": [
    "df['dataset'].value_counts()"
   ]
  },
  {
   "cell_type": "code",
   "execution_count": 9,
   "metadata": {},
   "outputs": [
    {
     "data": {
      "text/html": [
       "<div>\n",
       "<style scoped>\n",
       "    .dataframe tbody tr th:only-of-type {\n",
       "        vertical-align: middle;\n",
       "    }\n",
       "\n",
       "    .dataframe tbody tr th {\n",
       "        vertical-align: top;\n",
       "    }\n",
       "\n",
       "    .dataframe thead th {\n",
       "        text-align: right;\n",
       "    }\n",
       "</style>\n",
       "<table border=\"1\" class=\"dataframe\">\n",
       "  <thead>\n",
       "    <tr style=\"text-align: right;\">\n",
       "      <th></th>\n",
       "      <th>id</th>\n",
       "      <th>dataset</th>\n",
       "      <th>question</th>\n",
       "      <th>answer</th>\n",
       "      <th>context</th>\n",
       "    </tr>\n",
       "  </thead>\n",
       "  <tbody>\n",
       "    <tr>\n",
       "      <th>4172</th>\n",
       "      <td>polqa_2503</td>\n",
       "      <td>polqa</td>\n",
       "      <td>Ile okrętów w 1588 r. liczyła Wielka Armada: 1...</td>\n",
       "      <td>130</td>\n",
       "      <td>`Dokument [1]:` 18 sierpnia królowa dokonała p...</td>\n",
       "    </tr>\n",
       "    <tr>\n",
       "      <th>1895</th>\n",
       "      <td>poquad_v2_4138</td>\n",
       "      <td>poquad_v2</td>\n",
       "      <td>Po ilu dniach od premiery jego utwór \"Psycho\" ...</td>\n",
       "      <td>Nie mogę udzielić odpowiedzi na to pytanie na ...</td>\n",
       "      <td>`Dokument [ \"Post Malone\" ]:` 20 lutego 2018 r...</td>\n",
       "    </tr>\n",
       "    <tr>\n",
       "      <th>5511</th>\n",
       "      <td>hotpotqa_en_5a85b16f5542991dd0999e8d</td>\n",
       "      <td>hotpotqa_en</td>\n",
       "      <td>Raja Rajendra is a 2015 Kannada comedy film th...</td>\n",
       "      <td>Ishita Dutta</td>\n",
       "      <td>`Dokument [ \"Ouija (2015 film)\" ]:` Ouija (als...</td>\n",
       "    </tr>\n",
       "    <tr>\n",
       "      <th>3427</th>\n",
       "      <td>hotpotqa_pl_5adfed45554299603e4183c5</td>\n",
       "      <td>hotpotqa_pl</td>\n",
       "      <td>Jakie jest wspólne zajęcie Sidney'ego Lumeta i...</td>\n",
       "      <td>scenarzystka</td>\n",
       "      <td>`Dokument [ \"Gotham Independent Film Awards 19...</td>\n",
       "    </tr>\n",
       "    <tr>\n",
       "      <th>2095</th>\n",
       "      <td>poquad_v2_48248</td>\n",
       "      <td>poquad_v2</td>\n",
       "      <td>W jakim programie telewizyjnym wystąpiła jako ...</td>\n",
       "      <td>Nie mogę udzielić odpowiedzi na to pytanie na ...</td>\n",
       "      <td>`Dokument [ \"Joanna Jędrzejczyk\" ]:` Od 2012 z...</td>\n",
       "    </tr>\n",
       "    <tr>\n",
       "      <th>...</th>\n",
       "      <td>...</td>\n",
       "      <td>...</td>\n",
       "      <td>...</td>\n",
       "      <td>...</td>\n",
       "      <td>...</td>\n",
       "    </tr>\n",
       "    <tr>\n",
       "      <th>1924</th>\n",
       "      <td>poquad_v2_33786</td>\n",
       "      <td>poquad_v2</td>\n",
       "      <td>Jaka tradycja została zapoczątkowana w XVIII w...</td>\n",
       "      <td>Nie mogę udzielić odpowiedzi na to pytanie na ...</td>\n",
       "      <td>`Dokument [ \"Bridgwater\" ]:` W roku 1487 król ...</td>\n",
       "    </tr>\n",
       "    <tr>\n",
       "      <th>962</th>\n",
       "      <td>nq_1431</td>\n",
       "      <td>nq</td>\n",
       "      <td>how many levels are there on the eiffel tower</td>\n",
       "      <td>three</td>\n",
       "      <td>`Dokument [ \"Eiffel Tower\" ]:` a seasonal ice ...</td>\n",
       "    </tr>\n",
       "    <tr>\n",
       "      <th>4191</th>\n",
       "      <td>hotpotqa_pl_5abd0d635542992ac4f381b8</td>\n",
       "      <td>hotpotqa_pl</td>\n",
       "      <td>Ile dni zajęło laureatowi nagrody dla Najlepsz...</td>\n",
       "      <td>29</td>\n",
       "      <td>`Dokument [ \"List of Billboard 200 number-one ...</td>\n",
       "    </tr>\n",
       "    <tr>\n",
       "      <th>3601</th>\n",
       "      <td>polqa_2593</td>\n",
       "      <td>polqa</td>\n",
       "      <td>Jak nazywa się polski reżyser, mąż Jadwigi Bar...</td>\n",
       "      <td>Jerzy Antczak</td>\n",
       "      <td>`Dokument [1]:` Albina Barańska, również jako ...</td>\n",
       "    </tr>\n",
       "    <tr>\n",
       "      <th>536</th>\n",
       "      <td>nq_781</td>\n",
       "      <td>nq</td>\n",
       "      <td>where is the world cup being held 2018</td>\n",
       "      <td>Russia</td>\n",
       "      <td>`Dokument [ \"Australia 2022 FIFA World Cup bid...</td>\n",
       "    </tr>\n",
       "  </tbody>\n",
       "</table>\n",
       "<p>1500 rows × 5 columns</p>\n",
       "</div>"
      ],
      "text/plain": [
       "                                        id      dataset  \\\n",
       "4172                            polqa_2503        polqa   \n",
       "1895                        poquad_v2_4138    poquad_v2   \n",
       "5511  hotpotqa_en_5a85b16f5542991dd0999e8d  hotpotqa_en   \n",
       "3427  hotpotqa_pl_5adfed45554299603e4183c5  hotpotqa_pl   \n",
       "2095                       poquad_v2_48248    poquad_v2   \n",
       "...                                    ...          ...   \n",
       "1924                       poquad_v2_33786    poquad_v2   \n",
       "962                                nq_1431           nq   \n",
       "4191  hotpotqa_pl_5abd0d635542992ac4f381b8  hotpotqa_pl   \n",
       "3601                            polqa_2593        polqa   \n",
       "536                                 nq_781           nq   \n",
       "\n",
       "                                               question  \\\n",
       "4172  Ile okrętów w 1588 r. liczyła Wielka Armada: 1...   \n",
       "1895  Po ilu dniach od premiery jego utwór \"Psycho\" ...   \n",
       "5511  Raja Rajendra is a 2015 Kannada comedy film th...   \n",
       "3427  Jakie jest wspólne zajęcie Sidney'ego Lumeta i...   \n",
       "2095  W jakim programie telewizyjnym wystąpiła jako ...   \n",
       "...                                                 ...   \n",
       "1924  Jaka tradycja została zapoczątkowana w XVIII w...   \n",
       "962       how many levels are there on the eiffel tower   \n",
       "4191  Ile dni zajęło laureatowi nagrody dla Najlepsz...   \n",
       "3601  Jak nazywa się polski reżyser, mąż Jadwigi Bar...   \n",
       "536              where is the world cup being held 2018   \n",
       "\n",
       "                                                 answer  \\\n",
       "4172                                                130   \n",
       "1895  Nie mogę udzielić odpowiedzi na to pytanie na ...   \n",
       "5511                                       Ishita Dutta   \n",
       "3427                                       scenarzystka   \n",
       "2095  Nie mogę udzielić odpowiedzi na to pytanie na ...   \n",
       "...                                                 ...   \n",
       "1924  Nie mogę udzielić odpowiedzi na to pytanie na ...   \n",
       "962                                               three   \n",
       "4191                                                 29   \n",
       "3601                                      Jerzy Antczak   \n",
       "536                                              Russia   \n",
       "\n",
       "                                                context  \n",
       "4172  `Dokument [1]:` 18 sierpnia królowa dokonała p...  \n",
       "1895  `Dokument [ \"Post Malone\" ]:` 20 lutego 2018 r...  \n",
       "5511  `Dokument [ \"Ouija (2015 film)\" ]:` Ouija (als...  \n",
       "3427  `Dokument [ \"Gotham Independent Film Awards 19...  \n",
       "2095  `Dokument [ \"Joanna Jędrzejczyk\" ]:` Od 2012 z...  \n",
       "...                                                 ...  \n",
       "1924  `Dokument [ \"Bridgwater\" ]:` W roku 1487 król ...  \n",
       "962   `Dokument [ \"Eiffel Tower\" ]:` a seasonal ice ...  \n",
       "4191  `Dokument [ \"List of Billboard 200 number-one ...  \n",
       "3601  `Dokument [1]:` Albina Barańska, również jako ...  \n",
       "536   `Dokument [ \"Australia 2022 FIFA World Cup bid...  \n",
       "\n",
       "[1500 rows x 5 columns]"
      ]
     },
     "execution_count": 9,
     "metadata": {},
     "output_type": "execute_result"
    }
   ],
   "source": [
    "df"
   ]
  },
  {
   "cell_type": "code",
   "execution_count": 10,
   "metadata": {},
   "outputs": [],
   "source": [
    "df['context_length'] = df['context'].apply(lambda x: len(x.split()) if x else 0)"
   ]
  },
  {
   "cell_type": "markdown",
   "metadata": {},
   "source": [
    "### Taking some samples for which the answer is wrong and check the attentions what went wrong"
   ]
  },
  {
   "cell_type": "code",
   "execution_count": 11,
   "metadata": {},
   "outputs": [
    {
     "data": {
      "text/html": [
       "<div>\n",
       "<style scoped>\n",
       "    .dataframe tbody tr th:only-of-type {\n",
       "        vertical-align: middle;\n",
       "    }\n",
       "\n",
       "    .dataframe tbody tr th {\n",
       "        vertical-align: top;\n",
       "    }\n",
       "\n",
       "    .dataframe thead th {\n",
       "        text-align: right;\n",
       "    }\n",
       "</style>\n",
       "<table border=\"1\" class=\"dataframe\">\n",
       "  <thead>\n",
       "    <tr style=\"text-align: right;\">\n",
       "      <th></th>\n",
       "      <th>id</th>\n",
       "      <th>dataset</th>\n",
       "      <th>question</th>\n",
       "      <th>answer</th>\n",
       "      <th>context</th>\n",
       "      <th>context_length</th>\n",
       "    </tr>\n",
       "  </thead>\n",
       "  <tbody>\n",
       "    <tr>\n",
       "      <th>5914</th>\n",
       "      <td>bioask_966</td>\n",
       "      <td>bioask</td>\n",
       "      <td>Opisz zastosowanie oprogramowania Theatre do a...</td>\n",
       "      <td>Theatre to internetowy system obliczeniowy prz...</td>\n",
       "      <td>`Dokument [1]:` nan</td>\n",
       "      <td>3</td>\n",
       "    </tr>\n",
       "    <tr>\n",
       "      <th>6003</th>\n",
       "      <td>bioask_864</td>\n",
       "      <td>bioask</td>\n",
       "      <td>Które pakiety są używane do przeprowadzania an...</td>\n",
       "      <td>IRanges, GenomicRanges i GenomicFeatures zapew...</td>\n",
       "      <td>`Dokument [1]:` nan</td>\n",
       "      <td>3</td>\n",
       "    </tr>\n",
       "    <tr>\n",
       "      <th>6050</th>\n",
       "      <td>bioask_4</td>\n",
       "      <td>bioask</td>\n",
       "      <td>Czy metformina zaburza wchłanianie tyroksyny?</td>\n",
       "      <td>Nie. Nie zgłoszono danych wskazujących, że met...</td>\n",
       "      <td>`Dokument [1]:` nan</td>\n",
       "      <td>3</td>\n",
       "    </tr>\n",
       "    <tr>\n",
       "      <th>6143</th>\n",
       "      <td>bioask_608</td>\n",
       "      <td>bioask</td>\n",
       "      <td>Która fosfataza białkowa oddziałuje z białkiem...</td>\n",
       "      <td>Aktywność fosfatazy białkowej-1 jest regulowan...</td>\n",
       "      <td>`Dokument [1]:` nan</td>\n",
       "      <td>3</td>\n",
       "    </tr>\n",
       "    <tr>\n",
       "      <th>5199</th>\n",
       "      <td>polqa_6490</td>\n",
       "      <td>polqa</td>\n",
       "      <td>Które odznaczenie ustanowił król Stanisław Aug...</td>\n",
       "      <td>order Virtuti Militari</td>\n",
       "      <td>`Dokument [1]:` Za namową księcia Józefa Ponia...</td>\n",
       "      <td>18</td>\n",
       "    </tr>\n",
       "    <tr>\n",
       "      <th>3960</th>\n",
       "      <td>polqa_640</td>\n",
       "      <td>polqa</td>\n",
       "      <td>Czy w Brazylii uprawiana jest trzcina cukrowa?</td>\n",
       "      <td>tak</td>\n",
       "      <td>`Dokument [1]:` Gospodarka opierała się na poz...</td>\n",
       "      <td>30</td>\n",
       "    </tr>\n",
       "    <tr>\n",
       "      <th>5880</th>\n",
       "      <td>bioask_1197</td>\n",
       "      <td>bioask</td>\n",
       "      <td>Czy gen SDHAF2 koduje białko niezbędne do flaw...</td>\n",
       "      <td>Tak, SDHAF2 lub hSDH5 to gen kodujący enzym od...</td>\n",
       "      <td>`Dokument [1]:` Przyzwojaki zostały powiązane ...</td>\n",
       "      <td>54</td>\n",
       "    </tr>\n",
       "    <tr>\n",
       "      <th>4892</th>\n",
       "      <td>hotpotqa_pl_5ab67ce2554299710c8d1ead</td>\n",
       "      <td>hotpotqa_pl</td>\n",
       "      <td>Które z nich ma więcej gatunków w Azji, Dispor...</td>\n",
       "      <td>Disporum</td>\n",
       "      <td>`Dokument [ \"Boltonia\" ]:` Boltonia to rodzaj ...</td>\n",
       "      <td>58</td>\n",
       "    </tr>\n",
       "    <tr>\n",
       "      <th>2539</th>\n",
       "      <td>poquad_v2_11059</td>\n",
       "      <td>poquad_v2</td>\n",
       "      <td>Jaki status, poza jednym wyjątkiem, ma ten gry...</td>\n",
       "      <td>gatunku najmniejszej troski</td>\n",
       "      <td>`Dokument [ \"Piaskogrzeb przylądkowy\" ]:` Pias...</td>\n",
       "      <td>65</td>\n",
       "    </tr>\n",
       "    <tr>\n",
       "      <th>3159</th>\n",
       "      <td>poquad_v2_3241</td>\n",
       "      <td>poquad_v2</td>\n",
       "      <td>Jakie religie nie akceptują odmiennego stosunk...</td>\n",
       "      <td>islam, judaizm, katolicyzm</td>\n",
       "      <td>`Dokument [ \"Stosunek płciowy\" ]:` Stosunki an...</td>\n",
       "      <td>66</td>\n",
       "    </tr>\n",
       "  </tbody>\n",
       "</table>\n",
       "</div>"
      ],
      "text/plain": [
       "                                        id      dataset  \\\n",
       "5914                            bioask_966       bioask   \n",
       "6003                            bioask_864       bioask   \n",
       "6050                              bioask_4       bioask   \n",
       "6143                            bioask_608       bioask   \n",
       "5199                            polqa_6490        polqa   \n",
       "3960                             polqa_640        polqa   \n",
       "5880                           bioask_1197       bioask   \n",
       "4892  hotpotqa_pl_5ab67ce2554299710c8d1ead  hotpotqa_pl   \n",
       "2539                       poquad_v2_11059    poquad_v2   \n",
       "3159                        poquad_v2_3241    poquad_v2   \n",
       "\n",
       "                                               question  \\\n",
       "5914  Opisz zastosowanie oprogramowania Theatre do a...   \n",
       "6003  Które pakiety są używane do przeprowadzania an...   \n",
       "6050      Czy metformina zaburza wchłanianie tyroksyny?   \n",
       "6143  Która fosfataza białkowa oddziałuje z białkiem...   \n",
       "5199  Które odznaczenie ustanowił król Stanisław Aug...   \n",
       "3960     Czy w Brazylii uprawiana jest trzcina cukrowa?   \n",
       "5880  Czy gen SDHAF2 koduje białko niezbędne do flaw...   \n",
       "4892  Które z nich ma więcej gatunków w Azji, Dispor...   \n",
       "2539  Jaki status, poza jednym wyjątkiem, ma ten gry...   \n",
       "3159  Jakie religie nie akceptują odmiennego stosunk...   \n",
       "\n",
       "                                                 answer  \\\n",
       "5914  Theatre to internetowy system obliczeniowy prz...   \n",
       "6003  IRanges, GenomicRanges i GenomicFeatures zapew...   \n",
       "6050  Nie. Nie zgłoszono danych wskazujących, że met...   \n",
       "6143  Aktywność fosfatazy białkowej-1 jest regulowan...   \n",
       "5199                             order Virtuti Militari   \n",
       "3960                                                tak   \n",
       "5880  Tak, SDHAF2 lub hSDH5 to gen kodujący enzym od...   \n",
       "4892                                           Disporum   \n",
       "2539                        gatunku najmniejszej troski   \n",
       "3159                         islam, judaizm, katolicyzm   \n",
       "\n",
       "                                                context  context_length  \n",
       "5914                                `Dokument [1]:` nan               3  \n",
       "6003                                `Dokument [1]:` nan               3  \n",
       "6050                                `Dokument [1]:` nan               3  \n",
       "6143                                `Dokument [1]:` nan               3  \n",
       "5199  `Dokument [1]:` Za namową księcia Józefa Ponia...              18  \n",
       "3960  `Dokument [1]:` Gospodarka opierała się na poz...              30  \n",
       "5880  `Dokument [1]:` Przyzwojaki zostały powiązane ...              54  \n",
       "4892  `Dokument [ \"Boltonia\" ]:` Boltonia to rodzaj ...              58  \n",
       "2539  `Dokument [ \"Piaskogrzeb przylądkowy\" ]:` Pias...              65  \n",
       "3159  `Dokument [ \"Stosunek płciowy\" ]:` Stosunki an...              66  "
      ]
     },
     "execution_count": 11,
     "metadata": {},
     "output_type": "execute_result"
    }
   ],
   "source": [
    "df.loc[df['context_length'] < 200].sort_values('context_length', ascending=True).head(10)"
   ]
  },
  {
   "cell_type": "code",
   "execution_count": 12,
   "metadata": {},
   "outputs": [],
   "source": [
    "df = df.reset_index()"
   ]
  },
  {
   "cell_type": "code",
   "execution_count": 13,
   "metadata": {},
   "outputs": [
    {
     "data": {
      "text/html": [
       "<div>\n",
       "<style scoped>\n",
       "    .dataframe tbody tr th:only-of-type {\n",
       "        vertical-align: middle;\n",
       "    }\n",
       "\n",
       "    .dataframe tbody tr th {\n",
       "        vertical-align: top;\n",
       "    }\n",
       "\n",
       "    .dataframe thead th {\n",
       "        text-align: right;\n",
       "    }\n",
       "</style>\n",
       "<table border=\"1\" class=\"dataframe\">\n",
       "  <thead>\n",
       "    <tr style=\"text-align: right;\">\n",
       "      <th></th>\n",
       "      <th>index</th>\n",
       "      <th>id</th>\n",
       "      <th>dataset</th>\n",
       "      <th>question</th>\n",
       "      <th>answer</th>\n",
       "      <th>context</th>\n",
       "      <th>context_length</th>\n",
       "    </tr>\n",
       "  </thead>\n",
       "  <tbody>\n",
       "    <tr>\n",
       "      <th>0</th>\n",
       "      <td>4172</td>\n",
       "      <td>polqa_2503</td>\n",
       "      <td>polqa</td>\n",
       "      <td>Ile okrętów w 1588 r. liczyła Wielka Armada: 1...</td>\n",
       "      <td>130</td>\n",
       "      <td>`Dokument [1]:` 18 sierpnia królowa dokonała p...</td>\n",
       "      <td>416</td>\n",
       "    </tr>\n",
       "    <tr>\n",
       "      <th>1</th>\n",
       "      <td>1895</td>\n",
       "      <td>poquad_v2_4138</td>\n",
       "      <td>poquad_v2</td>\n",
       "      <td>Po ilu dniach od premiery jego utwór \"Psycho\" ...</td>\n",
       "      <td>Nie mogę udzielić odpowiedzi na to pytanie na ...</td>\n",
       "      <td>`Dokument [ \"Post Malone\" ]:` 20 lutego 2018 r...</td>\n",
       "      <td>115</td>\n",
       "    </tr>\n",
       "    <tr>\n",
       "      <th>2</th>\n",
       "      <td>5511</td>\n",
       "      <td>hotpotqa_en_5a85b16f5542991dd0999e8d</td>\n",
       "      <td>hotpotqa_en</td>\n",
       "      <td>Raja Rajendra is a 2015 Kannada comedy film th...</td>\n",
       "      <td>Ishita Dutta</td>\n",
       "      <td>`Dokument [ \"Ouija (2015 film)\" ]:` Ouija (als...</td>\n",
       "      <td>773</td>\n",
       "    </tr>\n",
       "    <tr>\n",
       "      <th>3</th>\n",
       "      <td>3427</td>\n",
       "      <td>hotpotqa_pl_5adfed45554299603e4183c5</td>\n",
       "      <td>hotpotqa_pl</td>\n",
       "      <td>Jakie jest wspólne zajęcie Sidney'ego Lumeta i...</td>\n",
       "      <td>scenarzystka</td>\n",
       "      <td>`Dokument [ \"Gotham Independent Film Awards 19...</td>\n",
       "      <td>206</td>\n",
       "    </tr>\n",
       "    <tr>\n",
       "      <th>4</th>\n",
       "      <td>2095</td>\n",
       "      <td>poquad_v2_48248</td>\n",
       "      <td>poquad_v2</td>\n",
       "      <td>W jakim programie telewizyjnym wystąpiła jako ...</td>\n",
       "      <td>Nie mogę udzielić odpowiedzi na to pytanie na ...</td>\n",
       "      <td>`Dokument [ \"Joanna Jędrzejczyk\" ]:` Od 2012 z...</td>\n",
       "      <td>88</td>\n",
       "    </tr>\n",
       "    <tr>\n",
       "      <th>...</th>\n",
       "      <td>...</td>\n",
       "      <td>...</td>\n",
       "      <td>...</td>\n",
       "      <td>...</td>\n",
       "      <td>...</td>\n",
       "      <td>...</td>\n",
       "      <td>...</td>\n",
       "    </tr>\n",
       "    <tr>\n",
       "      <th>1495</th>\n",
       "      <td>1924</td>\n",
       "      <td>poquad_v2_33786</td>\n",
       "      <td>poquad_v2</td>\n",
       "      <td>Jaka tradycja została zapoczątkowana w XVIII w...</td>\n",
       "      <td>Nie mogę udzielić odpowiedzi na to pytanie na ...</td>\n",
       "      <td>`Dokument [ \"Bridgwater\" ]:` W roku 1487 król ...</td>\n",
       "      <td>232</td>\n",
       "    </tr>\n",
       "    <tr>\n",
       "      <th>1496</th>\n",
       "      <td>962</td>\n",
       "      <td>nq_1431</td>\n",
       "      <td>nq</td>\n",
       "      <td>how many levels are there on the eiffel tower</td>\n",
       "      <td>three</td>\n",
       "      <td>`Dokument [ \"Eiffel Tower\" ]:` a seasonal ice ...</td>\n",
       "      <td>1048</td>\n",
       "    </tr>\n",
       "    <tr>\n",
       "      <th>1497</th>\n",
       "      <td>4191</td>\n",
       "      <td>hotpotqa_pl_5abd0d635542992ac4f381b8</td>\n",
       "      <td>hotpotqa_pl</td>\n",
       "      <td>Ile dni zajęło laureatowi nagrody dla Najlepsz...</td>\n",
       "      <td>29</td>\n",
       "      <td>`Dokument [ \"List of Billboard 200 number-one ...</td>\n",
       "      <td>791</td>\n",
       "    </tr>\n",
       "    <tr>\n",
       "      <th>1498</th>\n",
       "      <td>3601</td>\n",
       "      <td>polqa_2593</td>\n",
       "      <td>polqa</td>\n",
       "      <td>Jak nazywa się polski reżyser, mąż Jadwigi Bar...</td>\n",
       "      <td>Jerzy Antczak</td>\n",
       "      <td>`Dokument [1]:` Albina Barańska, również jako ...</td>\n",
       "      <td>288</td>\n",
       "    </tr>\n",
       "    <tr>\n",
       "      <th>1499</th>\n",
       "      <td>536</td>\n",
       "      <td>nq_781</td>\n",
       "      <td>nq</td>\n",
       "      <td>where is the world cup being held 2018</td>\n",
       "      <td>Russia</td>\n",
       "      <td>`Dokument [ \"Australia 2022 FIFA World Cup bid...</td>\n",
       "      <td>1070</td>\n",
       "    </tr>\n",
       "  </tbody>\n",
       "</table>\n",
       "<p>1500 rows × 7 columns</p>\n",
       "</div>"
      ],
      "text/plain": [
       "      index                                    id      dataset  \\\n",
       "0      4172                            polqa_2503        polqa   \n",
       "1      1895                        poquad_v2_4138    poquad_v2   \n",
       "2      5511  hotpotqa_en_5a85b16f5542991dd0999e8d  hotpotqa_en   \n",
       "3      3427  hotpotqa_pl_5adfed45554299603e4183c5  hotpotqa_pl   \n",
       "4      2095                       poquad_v2_48248    poquad_v2   \n",
       "...     ...                                   ...          ...   \n",
       "1495   1924                       poquad_v2_33786    poquad_v2   \n",
       "1496    962                               nq_1431           nq   \n",
       "1497   4191  hotpotqa_pl_5abd0d635542992ac4f381b8  hotpotqa_pl   \n",
       "1498   3601                            polqa_2593        polqa   \n",
       "1499    536                                nq_781           nq   \n",
       "\n",
       "                                               question  \\\n",
       "0     Ile okrętów w 1588 r. liczyła Wielka Armada: 1...   \n",
       "1     Po ilu dniach od premiery jego utwór \"Psycho\" ...   \n",
       "2     Raja Rajendra is a 2015 Kannada comedy film th...   \n",
       "3     Jakie jest wspólne zajęcie Sidney'ego Lumeta i...   \n",
       "4     W jakim programie telewizyjnym wystąpiła jako ...   \n",
       "...                                                 ...   \n",
       "1495  Jaka tradycja została zapoczątkowana w XVIII w...   \n",
       "1496      how many levels are there on the eiffel tower   \n",
       "1497  Ile dni zajęło laureatowi nagrody dla Najlepsz...   \n",
       "1498  Jak nazywa się polski reżyser, mąż Jadwigi Bar...   \n",
       "1499             where is the world cup being held 2018   \n",
       "\n",
       "                                                 answer  \\\n",
       "0                                                   130   \n",
       "1     Nie mogę udzielić odpowiedzi na to pytanie na ...   \n",
       "2                                          Ishita Dutta   \n",
       "3                                          scenarzystka   \n",
       "4     Nie mogę udzielić odpowiedzi na to pytanie na ...   \n",
       "...                                                 ...   \n",
       "1495  Nie mogę udzielić odpowiedzi na to pytanie na ...   \n",
       "1496                                              three   \n",
       "1497                                                 29   \n",
       "1498                                      Jerzy Antczak   \n",
       "1499                                             Russia   \n",
       "\n",
       "                                                context  context_length  \n",
       "0     `Dokument [1]:` 18 sierpnia królowa dokonała p...             416  \n",
       "1     `Dokument [ \"Post Malone\" ]:` 20 lutego 2018 r...             115  \n",
       "2     `Dokument [ \"Ouija (2015 film)\" ]:` Ouija (als...             773  \n",
       "3     `Dokument [ \"Gotham Independent Film Awards 19...             206  \n",
       "4     `Dokument [ \"Joanna Jędrzejczyk\" ]:` Od 2012 z...              88  \n",
       "...                                                 ...             ...  \n",
       "1495  `Dokument [ \"Bridgwater\" ]:` W roku 1487 król ...             232  \n",
       "1496  `Dokument [ \"Eiffel Tower\" ]:` a seasonal ice ...            1048  \n",
       "1497  `Dokument [ \"List of Billboard 200 number-one ...             791  \n",
       "1498  `Dokument [1]:` Albina Barańska, również jako ...             288  \n",
       "1499  `Dokument [ \"Australia 2022 FIFA World Cup bid...            1070  \n",
       "\n",
       "[1500 rows x 7 columns]"
      ]
     },
     "execution_count": 13,
     "metadata": {},
     "output_type": "execute_result"
    }
   ],
   "source": [
    "df"
   ]
  },
  {
   "cell_type": "code",
   "execution_count": 14,
   "metadata": {},
   "outputs": [],
   "source": [
    "IDX = 5199"
   ]
  },
  {
   "cell_type": "markdown",
   "metadata": {},
   "source": [
    "### Very interesting example, because it is required to properly filter noise and extract info from the end"
   ]
  },
  {
   "cell_type": "code",
   "execution_count": 15,
   "metadata": {},
   "outputs": [
    {
     "data": {
      "text/html": [
       "<div>\n",
       "<style scoped>\n",
       "    .dataframe tbody tr th:only-of-type {\n",
       "        vertical-align: middle;\n",
       "    }\n",
       "\n",
       "    .dataframe tbody tr th {\n",
       "        vertical-align: top;\n",
       "    }\n",
       "\n",
       "    .dataframe thead th {\n",
       "        text-align: right;\n",
       "    }\n",
       "</style>\n",
       "<table border=\"1\" class=\"dataframe\">\n",
       "  <thead>\n",
       "    <tr style=\"text-align: right;\">\n",
       "      <th></th>\n",
       "      <th>index</th>\n",
       "      <th>id</th>\n",
       "      <th>dataset</th>\n",
       "      <th>question</th>\n",
       "      <th>answer</th>\n",
       "      <th>context</th>\n",
       "      <th>context_length</th>\n",
       "    </tr>\n",
       "  </thead>\n",
       "  <tbody>\n",
       "    <tr>\n",
       "      <th>443</th>\n",
       "      <td>5199</td>\n",
       "      <td>polqa_6490</td>\n",
       "      <td>polqa</td>\n",
       "      <td>Które odznaczenie ustanowił król Stanisław Aug...</td>\n",
       "      <td>order Virtuti Militari</td>\n",
       "      <td>`Dokument [1]:` Za namową księcia Józefa Ponia...</td>\n",
       "      <td>18</td>\n",
       "    </tr>\n",
       "  </tbody>\n",
       "</table>\n",
       "</div>"
      ],
      "text/plain": [
       "     index          id dataset  \\\n",
       "443   5199  polqa_6490   polqa   \n",
       "\n",
       "                                              question  \\\n",
       "443  Które odznaczenie ustanowił król Stanisław Aug...   \n",
       "\n",
       "                     answer  \\\n",
       "443  order Virtuti Militari   \n",
       "\n",
       "                                               context  context_length  \n",
       "443  `Dokument [1]:` Za namową księcia Józefa Ponia...              18  "
      ]
     },
     "execution_count": 15,
     "metadata": {},
     "output_type": "execute_result"
    }
   ],
   "source": [
    "df.loc[df['index'] == IDX]"
   ]
  },
  {
   "cell_type": "code",
   "execution_count": 16,
   "metadata": {},
   "outputs": [
    {
     "ename": "IndexError",
     "evalue": "single positional indexer is out-of-bounds",
     "output_type": "error",
     "traceback": [
      "\u001b[0;31m---------------------------------------------------------------------------\u001b[0m",
      "\u001b[0;31mIndexError\u001b[0m                                Traceback (most recent call last)",
      "Cell \u001b[0;32mIn[16], line 1\u001b[0m\n\u001b[0;32m----> 1\u001b[0m \u001b[43mdf\u001b[49m\u001b[38;5;241;43m.\u001b[39;49m\u001b[43miloc\u001b[49m\u001b[43m[\u001b[49m\u001b[43mIDX\u001b[49m\u001b[43m]\u001b[49m[CONTEXT_COL]\n",
      "File \u001b[0;32m~/miniconda3/envs/hallu/lib/python3.10/site-packages/pandas/core/indexing.py:1073\u001b[0m, in \u001b[0;36m_LocationIndexer.__getitem__\u001b[0;34m(self, key)\u001b[0m\n\u001b[1;32m   1070\u001b[0m axis \u001b[38;5;241m=\u001b[39m \u001b[38;5;28mself\u001b[39m\u001b[38;5;241m.\u001b[39maxis \u001b[38;5;129;01mor\u001b[39;00m \u001b[38;5;241m0\u001b[39m\n\u001b[1;32m   1072\u001b[0m maybe_callable \u001b[38;5;241m=\u001b[39m com\u001b[38;5;241m.\u001b[39mapply_if_callable(key, \u001b[38;5;28mself\u001b[39m\u001b[38;5;241m.\u001b[39mobj)\n\u001b[0;32m-> 1073\u001b[0m \u001b[38;5;28;01mreturn\u001b[39;00m \u001b[38;5;28;43mself\u001b[39;49m\u001b[38;5;241;43m.\u001b[39;49m\u001b[43m_getitem_axis\u001b[49m\u001b[43m(\u001b[49m\u001b[43mmaybe_callable\u001b[49m\u001b[43m,\u001b[49m\u001b[43m \u001b[49m\u001b[43maxis\u001b[49m\u001b[38;5;241;43m=\u001b[39;49m\u001b[43maxis\u001b[49m\u001b[43m)\u001b[49m\n",
      "File \u001b[0;32m~/miniconda3/envs/hallu/lib/python3.10/site-packages/pandas/core/indexing.py:1625\u001b[0m, in \u001b[0;36m_iLocIndexer._getitem_axis\u001b[0;34m(self, key, axis)\u001b[0m\n\u001b[1;32m   1622\u001b[0m     \u001b[38;5;28;01mraise\u001b[39;00m \u001b[38;5;167;01mTypeError\u001b[39;00m(\u001b[38;5;124m\"\u001b[39m\u001b[38;5;124mCannot index by location index with a non-integer key\u001b[39m\u001b[38;5;124m\"\u001b[39m)\n\u001b[1;32m   1624\u001b[0m \u001b[38;5;66;03m# validate the location\u001b[39;00m\n\u001b[0;32m-> 1625\u001b[0m \u001b[38;5;28;43mself\u001b[39;49m\u001b[38;5;241;43m.\u001b[39;49m\u001b[43m_validate_integer\u001b[49m\u001b[43m(\u001b[49m\u001b[43mkey\u001b[49m\u001b[43m,\u001b[49m\u001b[43m \u001b[49m\u001b[43maxis\u001b[49m\u001b[43m)\u001b[49m\n\u001b[1;32m   1627\u001b[0m \u001b[38;5;28;01mreturn\u001b[39;00m \u001b[38;5;28mself\u001b[39m\u001b[38;5;241m.\u001b[39mobj\u001b[38;5;241m.\u001b[39m_ixs(key, axis\u001b[38;5;241m=\u001b[39maxis)\n",
      "File \u001b[0;32m~/miniconda3/envs/hallu/lib/python3.10/site-packages/pandas/core/indexing.py:1557\u001b[0m, in \u001b[0;36m_iLocIndexer._validate_integer\u001b[0;34m(self, key, axis)\u001b[0m\n\u001b[1;32m   1555\u001b[0m len_axis \u001b[38;5;241m=\u001b[39m \u001b[38;5;28mlen\u001b[39m(\u001b[38;5;28mself\u001b[39m\u001b[38;5;241m.\u001b[39mobj\u001b[38;5;241m.\u001b[39m_get_axis(axis))\n\u001b[1;32m   1556\u001b[0m \u001b[38;5;28;01mif\u001b[39;00m key \u001b[38;5;241m>\u001b[39m\u001b[38;5;241m=\u001b[39m len_axis \u001b[38;5;129;01mor\u001b[39;00m key \u001b[38;5;241m<\u001b[39m \u001b[38;5;241m-\u001b[39mlen_axis:\n\u001b[0;32m-> 1557\u001b[0m     \u001b[38;5;28;01mraise\u001b[39;00m \u001b[38;5;167;01mIndexError\u001b[39;00m(\u001b[38;5;124m\"\u001b[39m\u001b[38;5;124msingle positional indexer is out-of-bounds\u001b[39m\u001b[38;5;124m\"\u001b[39m)\n",
      "\u001b[0;31mIndexError\u001b[0m: single positional indexer is out-of-bounds"
     ]
    }
   ],
   "source": [
    "df.iloc[IDX][CONTEXT_COL]"
   ]
  },
  {
   "cell_type": "code",
   "execution_count": 15,
   "metadata": {},
   "outputs": [],
   "source": [
    "query, context = df.iloc[IDX][QUESTION_COL], df.iloc[IDX][CONTEXT_COL]"
   ]
  },
  {
   "cell_type": "code",
   "execution_count": 16,
   "metadata": {
    "execution": {
     "iopub.execute_input": "2024-08-25T07:36:18.004971Z",
     "iopub.status.busy": "2024-08-25T07:36:18.004679Z",
     "iopub.status.idle": "2024-08-25T07:36:18.014401Z",
     "shell.execute_reply": "2024-08-25T07:36:18.013510Z",
     "shell.execute_reply.started": "2024-08-25T07:36:18.004940Z"
    },
    "trusted": true
   },
   "outputs": [
    {
     "data": {
      "text/plain": [
       "'Given the context `CONTEXT` and the query `QUERY` below, please provide an answer `ANSWER` to the question. \\n    `CONTEXT`: `Dokument [1]:` Wacław Stanisław Sitkowski (ur. 12 lutego 1924 w Warszawie, zm. 1 kwietnia 2010 tamże) – polski lekarz, kardiochirurg, profesor nauk medycznych, powstaniec warszawski. Jeden z pionierów polskiej kardiochirurgii, nauczyciel polskich kardiochirurgów, w tym Zbigniewa Religi. \\n\\n    `QUERY`: Jak miał na imię polski kardiochirurg, profesor Religa?\\n\\n    `ANSWER`:\\n'"
      ]
     },
     "execution_count": 16,
     "metadata": {},
     "output_type": "execute_result"
    }
   ],
   "source": [
    "sample_prompt = QUERY_INTRO_NO_ANS.format(context=context, query=query)\n",
    "sample_prompt"
   ]
  },
  {
   "cell_type": "markdown",
   "metadata": {},
   "source": [
    "### I will load our standard `unsloth/gemma-2-9b-it-bnb-4bit`"
   ]
  },
  {
   "cell_type": "code",
   "execution_count": 17,
   "metadata": {},
   "outputs": [],
   "source": [
    "MODEL_ID = \"unsloth/gemma-2-9b-it-bnb-4bit\"\n",
    "DTYPE = torch.bfloat16\n",
    "LOAD_IN_4BIT = True"
   ]
  },
  {
   "cell_type": "code",
   "execution_count": 18,
   "metadata": {
    "execution": {
     "iopub.execute_input": "2024-08-24T05:33:23.262495Z",
     "iopub.status.busy": "2024-08-24T05:33:23.259909Z",
     "iopub.status.idle": "2024-08-24T05:34:08.555677Z",
     "shell.execute_reply": "2024-08-24T05:34:08.553960Z",
     "shell.execute_reply.started": "2024-08-24T05:33:23.262444Z"
    },
    "trusted": true
   },
   "outputs": [
    {
     "name": "stderr",
     "output_type": "stream",
     "text": [
      "Unused kwargs: ['_load_in_4bit', '_load_in_8bit', 'quant_method']. These kwargs are not used in <class 'transformers.utils.quantization_config.BitsAndBytesConfig'>.\n"
     ]
    }
   ],
   "source": [
    "tokenizer = AutoTokenizer.from_pretrained(MODEL_ID, token=os.environ[\"HF_TOKEN\"])\n",
    "model = AutoModelForCausalLM.from_pretrained(\n",
    "    MODEL_ID,\n",
    "    device_map='auto',\n",
    "    torch_dtype=DTYPE,\n",
    "    token=os.environ[\"HF_TOKEN\"],\n",
    "    # sliding_window=8192\n",
    "    # max_memory={0: \"4GB\", 1: \"3GB\"}\n",
    "    #attn_implementation=\"sdpa\",\n",
    ")"
   ]
  },
  {
   "cell_type": "code",
   "execution_count": 19,
   "metadata": {},
   "outputs": [],
   "source": [
    "att_path = '/home/pim/Research/scripts/gemma2_new_dataset/attentions/poquad_v2_23335.npy'"
   ]
  },
  {
   "cell_type": "code",
   "execution_count": 116,
   "metadata": {},
   "outputs": [],
   "source": [
    "def weighted_avg_window_att(\n",
    "    x: np.ndarray,\n",
    "    window_size: int,\n",
    ") -> float:\n",
    "    \n",
    "    weights = -np.tanh(np.arange(1, window_size + 1) - window_size - 1)\n",
    "    weights /= weights.sum()\n",
    "\n",
    "    print(f\"weights: {weights}\")\n",
    "    print(f'{x.shape=}')\n",
    "\n",
    "    return np.average(x, weights=weights, axis=-1)"
   ]
  },
  {
   "cell_type": "code",
   "execution_count": 113,
   "metadata": {},
   "outputs": [],
   "source": [
    "def agg_att_weighted(x: np.ndarray, window_size: int = 8, passage_percentage: float = 0.2) -> np.ndarray:\n",
    "\n",
    "    return np.concatenate((\n",
    "            weighted_avg_window_att(\n",
    "                x=x.sum(axis=-1),\n",
    "                window_size=window_size,\n",
    "            ).flatten(), \n",
    "            np.array([passage_percentage])\n",
    "        ))"
   ]
  },
  {
   "cell_type": "code",
   "execution_count": 119,
   "metadata": {},
   "outputs": [],
   "source": [
    "def get_windowed_att_tensor(\n",
    "    att_tensor: np.ndarray,\n",
    "    window_size: int,\n",
    "    window_step: int,\n",
    "    postprocess_fn: callable,\n",
    "    use_passage_percentage: bool = False,\n",
    "    passage_length: int = 0,\n",
    "    n_prompt_tokens: int = 0,\n",
    "    passage_perc_round: int = 3,\n",
    "    **kwargs,\n",
    ") -> dict:\n",
    "    \n",
    "    att_tensor_dict = {}\n",
    "\n",
    "    for i in range(0, att_tensor.shape[-2], window_step):\n",
    "\n",
    "        if i + window_size <= att_tensor.shape[-2]:\n",
    "            \n",
    "            if use_passage_percentage:\n",
    "                all_tokens = n_prompt_tokens + (2 * i + window_size) // 2\n",
    "                kwargs['passage_percentage'] = round(passage_length / all_tokens, passage_perc_round)\n",
    "                kwargs['window_size'] = window_size\n",
    "\n",
    "            att_tensor_dict[tuple([i, i + window_size])] = postprocess_fn(att_tensor[..., i: i + window_size, :], **kwargs)\n",
    "\n",
    "    del att_tensor\n",
    "    return att_tensor_dict"
   ]
  },
  {
   "cell_type": "code",
   "execution_count": 88,
   "metadata": {},
   "outputs": [],
   "source": [
    "from copy import deepcopy"
   ]
  },
  {
   "cell_type": "code",
   "execution_count": 110,
   "metadata": {},
   "outputs": [],
   "source": [
    "def prep_att_pipe(\n",
    "    att_path: str,\n",
    "    n_first_tokens: int = None,\n",
    "    skip_first_n_tokens: int = None,\n",
    "    skip_last_n_tokens: int = None,\n",
    "    n_passage_tokens_start_idx: int = None,\n",
    "    n_passage_tokens_end_idx: int = None,\n",
    "    window_size: int = 0,\n",
    "    window_step: int = 4,\n",
    "    postprocess_fn: callable = None,\n",
    "    valid_example_th: int = 4,\n",
    "    use_passage_percentage: bool = False,\n",
    "    **kwargs: dict,\n",
    ") -> np.ndarray:\n",
    "    \"\"\"\n",
    "    Function to prepare the attention tensor for further analysis.\n",
    "    It removes the prompt tokens and the last offset_size tokens from the context.\n",
    "    \"\"\"\n",
    "\n",
    "    att_tensor = np.load(att_path)\n",
    "\n",
    "    skip_first_n_tokens = skip_first_n_tokens if skip_first_n_tokens is not None else 0\n",
    "    skip_last_n_tokens = skip_last_n_tokens if skip_last_n_tokens is not None else 0\n",
    "    n_first_tokens = n_first_tokens if n_first_tokens is not None else att_tensor.shape[-2]\n",
    "\n",
    "    passage_length = n_passage_tokens_end_idx - n_passage_tokens_start_idx\n",
    "\n",
    "    if kwargs.get('n_prompt_tokens') is None:\n",
    "        kwargs['n_prompt_tokens'] = att_tensor.shape[-1] - att_tensor.shape[-2] \n",
    "\n",
    "    n_context_tokens = deepcopy(att_tensor.shape[-1])\n",
    "\n",
    "    att_tensor = att_tensor[..., slice(skip_first_n_tokens, n_first_tokens + skip_first_n_tokens - skip_last_n_tokens), slice(n_passage_tokens_start_idx, n_passage_tokens_end_idx)]\n",
    "    \n",
    "    if att_tensor.shape[-2] < valid_example_th:\n",
    "        return None\n",
    "    \n",
    "    print(f\"{att_tensor.shape = }\")\n",
    "\n",
    "    if (window_size) and (att_tensor.shape[-2] > window_size):\n",
    "\n",
    "        print(f\"Using windowed attention with window size: {window_size} and step: {window_step}\")\n",
    "\n",
    "        att_tensor = get_windowed_att_tensor(\n",
    "            att_tensor=att_tensor,\n",
    "            window_size=window_size,\n",
    "            window_step=window_step,\n",
    "            postprocess_fn=postprocess_fn,\n",
    "            passage_length=passage_length,\n",
    "            use_passage_percentage=use_passage_percentage,\n",
    "            **kwargs,\n",
    "        )\n",
    "\n",
    "    else:\n",
    "\n",
    "        if use_passage_percentage:\n",
    "            kwargs['passage_percentage'] = round(passage_length / (n_context_tokens), 3)\n",
    "            kwargs['window_size'] = att_tensor.shape[-2]\n",
    "\n",
    "        att_tensor = postprocess_fn(att_tensor, **kwargs)\n",
    "\n",
    "    return att_tensor"
   ]
  },
  {
   "cell_type": "code",
   "execution_count": 99,
   "metadata": {},
   "outputs": [],
   "source": [
    "SKIP_FIRST = 8\n",
    "SKIP_LAST = 2\n",
    "START_IDX = 100\n",
    "END_IDX = 200\n",
    "WINDOW_STEP = 1\n",
    "WINDOW_SIZE = 8"
   ]
  },
  {
   "cell_type": "code",
   "execution_count": 118,
   "metadata": {},
   "outputs": [
    {
     "name": "stdout",
     "output_type": "stream",
     "text": [
      "att_tensor.shape = (42, 16, 14, 100)\n",
      "Using windowed attention with window size: 8 and step: 1\n",
      "weights: [0.12953531 0.12953513 0.12953375 0.12952358 0.12944846 0.12889476\n",
      " 0.12487564 0.09865336]\n",
      "x.shape=(42, 16, 8)\n",
      "weights: [0.12953531 0.12953513 0.12953375 0.12952358 0.12944846 0.12889476\n",
      " 0.12487564 0.09865336]\n",
      "x.shape=(42, 16, 8)\n",
      "weights: [0.12953531 0.12953513 0.12953375 0.12952358 0.12944846 0.12889476\n",
      " 0.12487564 0.09865336]\n",
      "x.shape=(42, 16, 8)\n",
      "weights: [0.12953531 0.12953513 0.12953375 0.12952358 0.12944846 0.12889476\n",
      " 0.12487564 0.09865336]\n",
      "x.shape=(42, 16, 8)\n",
      "weights: [0.12953531 0.12953513 0.12953375 0.12952358 0.12944846 0.12889476\n",
      " 0.12487564 0.09865336]\n",
      "x.shape=(42, 16, 8)\n",
      "weights: [0.12953531 0.12953513 0.12953375 0.12952358 0.12944846 0.12889476\n",
      " 0.12487564 0.09865336]\n",
      "x.shape=(42, 16, 8)\n",
      "weights: [0.12953531 0.12953513 0.12953375 0.12952358 0.12944846 0.12889476\n",
      " 0.12487564 0.09865336]\n",
      "x.shape=(42, 16, 8)\n"
     ]
    },
    {
     "data": {
      "text/plain": [
       "0.288"
      ]
     },
     "execution_count": 118,
     "metadata": {},
     "output_type": "execute_result"
    }
   ],
   "source": [
    "prep_att_pipe(\n",
    "    att_path=att_path,\n",
    "    n_first_tokens=None,\n",
    "    skip_first_n_tokens=SKIP_FIRST,\n",
    "    skip_last_n_tokens=SKIP_LAST,\n",
    "    n_passage_tokens_start_idx=START_IDX,\n",
    "    n_passage_tokens_end_idx=END_IDX,\n",
    "    window_size=WINDOW_SIZE,\n",
    "    window_step=WINDOW_STEP,\n",
    "    postprocess_fn=agg_att_weighted,\n",
    "    valid_example_th=4,\n",
    "    use_passage_percentage=True,\n",
    ")[(0, 8)][-1]"
   ]
  },
  {
   "cell_type": "code",
   "execution_count": 12,
   "metadata": {},
   "outputs": [],
   "source": [
    "df['formatted_context'] = df.apply(\n",
    "    lambda row: SYSTEM_MSG_RAG + QUERY_INTRO_NO_ANS.format(context=row['context'], query=row['question']),\n",
    "    axis=1\n",
    ")"
   ]
  },
  {
   "cell_type": "code",
   "execution_count": 13,
   "metadata": {},
   "outputs": [],
   "source": [
    "df['context_length'] = df['formatted_context'].apply(lambda x: len(tokenizer(x, return_tensors='pt')['input_ids'][0]) if x else 0)"
   ]
  },
  {
   "cell_type": "code",
   "execution_count": 14,
   "metadata": {},
   "outputs": [],
   "source": [
    "df['answer_length'] = df['answer'].apply(lambda x: len(tokenizer(x, return_tensors='pt')['input_ids'][0]) if x else 0)"
   ]
  },
  {
   "cell_type": "code",
   "execution_count": 15,
   "metadata": {},
   "outputs": [
    {
     "data": {
      "text/plain": [
       "count    1500.000000\n",
       "mean       16.127333\n",
       "std       109.789144\n",
       "min         2.000000\n",
       "25%         3.000000\n",
       "50%         5.000000\n",
       "75%        10.000000\n",
       "max      4097.000000\n",
       "Name: answer_length, dtype: float64"
      ]
     },
     "execution_count": 15,
     "metadata": {},
     "output_type": "execute_result"
    }
   ],
   "source": [
    "df['answer_length'].describe()"
   ]
  },
  {
   "cell_type": "code",
   "execution_count": 16,
   "metadata": {},
   "outputs": [
    {
     "data": {
      "text/plain": [
       "0.984"
      ]
     },
     "execution_count": 16,
     "metadata": {},
     "output_type": "execute_result"
    }
   ],
   "source": [
    "(df['context_length'] < 3900).sum() / len(df)"
   ]
  },
  {
   "cell_type": "code",
   "execution_count": 20,
   "metadata": {},
   "outputs": [
    {
     "data": {
      "text/plain": [
       "(24, 8)"
      ]
     },
     "execution_count": 20,
     "metadata": {},
     "output_type": "execute_result"
    }
   ],
   "source": [
    "df.loc[df['context_length'] > 3900].shape"
   ]
  },
  {
   "cell_type": "code",
   "execution_count": 22,
   "metadata": {},
   "outputs": [
    {
     "data": {
      "text/plain": [
       "0.9913333333333333"
      ]
     },
     "execution_count": 22,
     "metadata": {},
     "output_type": "execute_result"
    }
   ],
   "source": [
    "(df['answer_length'] < 200).sum() / len(df)"
   ]
  },
  {
   "cell_type": "code",
   "execution_count": null,
   "metadata": {},
   "outputs": [],
   "source": []
  },
  {
   "cell_type": "code",
   "execution_count": 23,
   "metadata": {},
   "outputs": [],
   "source": [
    "df = df[df['context_length'] < 3900]"
   ]
  },
  {
   "cell_type": "code",
   "execution_count": 24,
   "metadata": {},
   "outputs": [
    {
     "data": {
      "text/plain": [
       "1476"
      ]
     },
     "execution_count": 24,
     "metadata": {},
     "output_type": "execute_result"
    }
   ],
   "source": [
    "len(df)"
   ]
  },
  {
   "cell_type": "code",
   "execution_count": 26,
   "metadata": {},
   "outputs": [
    {
     "data": {
      "text/plain": [
       "dataset\n",
       "nq             438\n",
       "poquad_v2      362\n",
       "hotpotqa_en    253\n",
       "polqa          171\n",
       "hotpotqa_pl    154\n",
       "bioask          98\n",
       "Name: count, dtype: int64"
      ]
     },
     "execution_count": 26,
     "metadata": {},
     "output_type": "execute_result"
    }
   ],
   "source": [
    "df['dataset'].value_counts()"
   ]
  },
  {
   "cell_type": "code",
   "execution_count": 28,
   "metadata": {},
   "outputs": [],
   "source": [
    "df.to_parquet(dataset_path.replace('.parquet', '_filtered.parquet'))"
   ]
  },
  {
   "cell_type": "code",
   "execution_count": 19,
   "metadata": {},
   "outputs": [
    {
     "data": {
      "text/plain": [
       "7017.0999999999985"
      ]
     },
     "execution_count": 19,
     "metadata": {},
     "output_type": "execute_result"
    }
   ],
   "source": [
    "df['context_length'].quantile(0.99)"
   ]
  },
  {
   "cell_type": "code",
   "execution_count": 21,
   "metadata": {},
   "outputs": [],
   "source": [
    "df['answer_length'] = df['answer'].apply(lambda x: len(tokenizer(x, return_tensors='pt')['input_ids'][0]) if x else 0)  "
   ]
  },
  {
   "cell_type": "code",
   "execution_count": 35,
   "metadata": {},
   "outputs": [],
   "source": [
    "df = df.loc[df['dataset'] != 'REASON']\n",
    "df = df.drop(columns=['formatted_context'])"
   ]
  },
  {
   "cell_type": "code",
   "execution_count": null,
   "metadata": {},
   "outputs": [],
   "source": [
    "# df.to_parquet(os.path.join(\"..\", DATA_DIR, 'test_gemma_resp_dola.parquet'), index=False)"
   ]
  },
  {
   "cell_type": "code",
   "execution_count": 39,
   "metadata": {},
   "outputs": [
    {
     "data": {
      "text/plain": [
       "3814"
      ]
     },
     "execution_count": 39,
     "metadata": {},
     "output_type": "execute_result"
    }
   ],
   "source": [
    "(df['context_length'] < 3500).sum()"
   ]
  },
  {
   "cell_type": "code",
   "execution_count": 23,
   "metadata": {},
   "outputs": [
    {
     "data": {
      "text/plain": [
       "3843"
      ]
     },
     "execution_count": 23,
     "metadata": {},
     "output_type": "execute_result"
    }
   ],
   "source": [
    "(df['answer_length'] < 100).sum()"
   ]
  },
  {
   "cell_type": "code",
   "execution_count": 27,
   "metadata": {},
   "outputs": [],
   "source": [
    "reversed_tokenizer = {v: k for k, v in tokenizer.get_vocab().items()}"
   ]
  },
  {
   "cell_type": "markdown",
   "metadata": {},
   "source": [
    "\n",
    "### Last `n x n` dims are the attention matrix - for new generated token it will have shape: `length of input sequence + 1 x length of input sequence`"
   ]
  },
  {
   "cell_type": "code",
   "execution_count": 10,
   "metadata": {
    "execution": {
     "iopub.execute_input": "2024-08-24T05:34:08.557846Z",
     "iopub.status.busy": "2024-08-24T05:34:08.557271Z",
     "iopub.status.idle": "2024-08-24T05:34:08.575427Z",
     "shell.execute_reply": "2024-08-24T05:34:08.573649Z",
     "shell.execute_reply.started": "2024-08-24T05:34:08.557802Z"
    },
    "trusted": true
   },
   "outputs": [
    {
     "data": {
      "text/plain": [
       "{'input_ids': tensor([[     2, 165836, 165836, 165836, 165836, 165836, 165836, 165836, 165836,\n",
       "         165836, 165836, 165836, 165836]], device='cuda:0'), 'attention_mask': tensor([[1, 1, 1, 1, 1, 1, 1, 1, 1, 1, 1, 1, 1]], device='cuda:0')}"
      ]
     },
     "execution_count": 10,
     "metadata": {},
     "output_type": "execute_result"
    }
   ],
   "source": [
    "inputs = tokenizer('eeee' * 24, return_tensors=\"pt\", padding=True).to(device)\n",
    "inputs"
   ]
  },
  {
   "cell_type": "code",
   "execution_count": 11,
   "metadata": {},
   "outputs": [
    {
     "data": {
      "text/plain": [
       "torch.Size([1, 13])"
      ]
     },
     "execution_count": 11,
     "metadata": {},
     "output_type": "execute_result"
    }
   ],
   "source": [
    "inputs['input_ids'].shape"
   ]
  },
  {
   "cell_type": "markdown",
   "metadata": {},
   "source": [
    "### Here is tokenized input"
   ]
  },
  {
   "cell_type": "code",
   "execution_count": 12,
   "metadata": {},
   "outputs": [
    {
     "ename": "NameError",
     "evalue": "name 'reversed_tokenizer' is not defined",
     "output_type": "error",
     "traceback": [
      "\u001b[0;31m---------------------------------------------------------------------------\u001b[0m",
      "\u001b[0;31mNameError\u001b[0m                                 Traceback (most recent call last)",
      "Cell \u001b[0;32mIn[12], line 2\u001b[0m\n\u001b[1;32m      1\u001b[0m \u001b[38;5;28;01mfor\u001b[39;00m i, tok \u001b[38;5;129;01min\u001b[39;00m \u001b[38;5;28menumerate\u001b[39m(inputs[\u001b[38;5;124m\"\u001b[39m\u001b[38;5;124minput_ids\u001b[39m\u001b[38;5;124m\"\u001b[39m][\u001b[38;5;241m0\u001b[39m], start\u001b[38;5;241m=\u001b[39m\u001b[38;5;241m1\u001b[39m):\n\u001b[0;32m----> 2\u001b[0m     \u001b[38;5;28mprint\u001b[39m(\u001b[38;5;124mf\u001b[39m\u001b[38;5;124m'\u001b[39m\u001b[38;5;132;01m{\u001b[39;00mi\u001b[38;5;132;01m}\u001b[39;00m\u001b[38;5;124m. \u001b[39m\u001b[38;5;132;01m{\u001b[39;00mreversed_tokenizer[tok\u001b[38;5;241m.\u001b[39mitem()]\u001b[38;5;132;01m}\u001b[39;00m\u001b[38;5;124m'\u001b[39m)\n",
      "\u001b[0;31mNameError\u001b[0m: name 'reversed_tokenizer' is not defined"
     ]
    }
   ],
   "source": [
    "for i, tok in enumerate(inputs[\"input_ids\"][0], start=1):\n",
    "    print(f'{i}. {reversed_tokenizer[tok.item()]}')"
   ]
  },
  {
   "cell_type": "markdown",
   "metadata": {},
   "source": [
    "### To get attensions and hidden states it is required to set \n",
    "```python\n",
    "return_dict_in_generate=True`\n",
    "```"
   ]
  },
  {
   "cell_type": "code",
   "execution_count": 14,
   "metadata": {},
   "outputs": [],
   "source": [
    "from numba import jit, njit\n",
    "import numpy as np"
   ]
  },
  {
   "cell_type": "code",
   "execution_count": 15,
   "metadata": {},
   "outputs": [],
   "source": [
    "@njit(parallel=True)\n",
    "def process_hidden_or_att(\n",
    "        x,\n",
    "    ) -> np.ndarray:\n",
    "        \"\"\"\n",
    "        Processes hidden states or attention weights from a tuple of tensors.\n",
    "        Args:\n",
    "            x (Tuple[Tuple[torch.Tensor]]): A tuple of tuples containing torch tensors.\n",
    "                Each inner tuple represents the hidden states or attention weights for a token.\n",
    "        Returns:\n",
    "            np.ndarray: A numpy array containing the processed hidden states or attention weights.\n",
    "                The array is concatenated along the last dimension, with an additional dimension\n",
    "                added for all but the first element in the input tuple.\n",
    "        \"\"\"\n",
    "\n",
    "        n_generated_tokens = len(x) - 1\n",
    "        n_layers = 42\n",
    "        n_heads = 16\n",
    "        n_prompt_tokens = x[0][0].shape[-2]\n",
    "\n",
    "        # print(f\"n_prompt_tokens: {n_prompt_tokens}, n_generated_tokens: {n_generated_tokens}\")\n",
    "\n",
    "        num_all_tokens = n_prompt_tokens + n_generated_tokens\n",
    "        prompt_offset = 0\n",
    "        take_only_generated = True\n",
    "\n",
    "        init_matrix = np.zeros(shape=(\n",
    "            n_layers, \n",
    "            n_heads,\n",
    "            num_all_tokens, \n",
    "            num_all_tokens), \n",
    "        dtype=np.float32)\n",
    "\n",
    "        for i, t in enumerate(x[0]):\n",
    "            init_matrix[i, :, :n_prompt_tokens, :] = t[..., :num_all_tokens]\n",
    "\n",
    "        for i, token_att in enumerate(x[1:]):\n",
    "            for j, t in enumerate(token_att):\n",
    "                init_matrix[j, :, n_prompt_tokens + i, :] = t[..., :num_all_tokens]\n",
    "\n",
    "        return init_matrix[:, :, (max(n_prompt_tokens - prompt_offset, 0)) if take_only_generated else 0:, :]"
   ]
  },
  {
   "cell_type": "code",
   "execution_count": 16,
   "metadata": {},
   "outputs": [],
   "source": [
    "inputs = tokenizer('what is the capitol of france? write me poem about it', return_tensors=\"pt\", padding=True).to(device)\n",
    "\n",
    "generated_ans = model.generate(\n",
    "    **inputs,\n",
    "    output_attentions=True,\n",
    "    output_hidden_states=False,\n",
    "    return_dict_in_generate=True,\n",
    "    max_new_tokens=200,\n",
    "    use_cache=True,\n",
    "    # cache_implementation=None\n",
    ")"
   ]
  },
  {
   "cell_type": "code",
   "execution_count": null,
   "metadata": {},
   "outputs": [],
   "source": [
    "s = process_hidden_or_att(tuple(\n",
    "    tuple(\n",
    "        [l.detach().cpu().to(torch.float32).numpy().squeeze() for l in token]\n",
    "    )\n",
    "    for token in generated_ans.attentions\n",
    "))"
   ]
  },
  {
   "cell_type": "code",
   "execution_count": 45,
   "metadata": {},
   "outputs": [
    {
     "data": {
      "text/plain": [
       "(42, 16, 176, 190)"
      ]
     },
     "execution_count": 45,
     "metadata": {},
     "output_type": "execute_result"
    }
   ],
   "source": [
    "s.shape"
   ]
  },
  {
   "cell_type": "code",
   "execution_count": 49,
   "metadata": {},
   "outputs": [
    {
     "name": "stdout",
     "output_type": "stream",
     "text": [
      "n_prompt_tokens: 14, n_generated_tokens: 176\n"
     ]
    }
   ],
   "source": [
    "s1 = process_hidden_or_att(generated_ans.attentions)"
   ]
  },
  {
   "cell_type": "code",
   "execution_count": 50,
   "metadata": {},
   "outputs": [
    {
     "data": {
      "text/plain": [
       "(42, 16, 176, 190)"
      ]
     },
     "execution_count": 50,
     "metadata": {},
     "output_type": "execute_result"
    }
   ],
   "source": [
    "s1.shape"
   ]
  },
  {
   "cell_type": "code",
   "execution_count": 52,
   "metadata": {},
   "outputs": [
    {
     "data": {
      "text/plain": [
       "True"
      ]
     },
     "execution_count": 52,
     "metadata": {},
     "output_type": "execute_result"
    }
   ],
   "source": [
    "(s == s1).all()"
   ]
  },
  {
   "cell_type": "code",
   "execution_count": 87,
   "metadata": {},
   "outputs": [
    {
     "name": "stdout",
     "output_type": "stream",
     "text": [
      "n_prompt_tokens: 14, n_generated_tokens: 176\n",
      "n_prompt_tokens: 14, n_generated_tokens: 176\n",
      "n_prompt_tokens: 14, n_generated_tokens: 176\n",
      "n_prompt_tokens: 14, n_generated_tokens: 176\n",
      "n_prompt_tokens: 14, n_generated_tokens: 176\n",
      "n_prompt_tokens: 14, n_generated_tokens: 176\n",
      "n_prompt_tokens: 14, n_generated_tokens: 176\n",
      "n_prompt_tokens: 14, n_generated_tokens: 176\n",
      "The slowest run took 4.51 times longer than the fastest. This could mean that an intermediate result is being cached.\n",
      "1.69 s ± 566 ms per loop (mean ± std. dev. of 7 runs, 1 loop each)\n"
     ]
    }
   ],
   "source": [
    "%timeit process_hidden_or_att(generated_ans.attentions)"
   ]
  },
  {
   "cell_type": "code",
   "execution_count": 9,
   "metadata": {},
   "outputs": [],
   "source": [
    "from golemai.nlp.prompts import QUERY_INTRO_NO_ANS, SYSTEM_MSG_RAG, SYSTEM_MSG_RAG_SHORT\n",
    "from golemai.nlp.llm_module import prepare_prompt\n",
    "from golemai.nlp.llm_resp_gen import LLMRespGen"
   ]
  },
  {
   "cell_type": "code",
   "execution_count": 18,
   "metadata": {},
   "outputs": [],
   "source": [
    "df1 = pd.read_parquet(os.path.join(\"..\", DATA_DIR, 'new_version_merged_df.parquet'))"
   ]
  },
  {
   "cell_type": "code",
   "execution_count": 19,
   "metadata": {},
   "outputs": [
    {
     "name": "stdout",
     "output_type": "stream",
     "text": [
      "Using device: cuda, device_num = 0\n"
     ]
    }
   ],
   "source": [
    "llm_rg = LLMRespGen(\n",
    "    df=df1,\n",
    "    model_type='local',\n",
    "    system_msg=SYSTEM_MSG_RAG_SHORT,\n",
    "    prompt_template=QUERY_INTRO_NO_ANS,\n",
    "    batch_size=1,\n",
    ")"
   ]
  },
  {
   "cell_type": "code",
   "execution_count": 20,
   "metadata": {},
   "outputs": [],
   "source": [
    "df1 = df1.rename(columns={'question': 'query'}) "
   ]
  },
  {
   "cell_type": "code",
   "execution_count": 21,
   "metadata": {},
   "outputs": [],
   "source": [
    "llm_rg.llm = model\n",
    "llm_rg.tokenizer = tokenizer"
   ]
  },
  {
   "cell_type": "code",
   "execution_count": 23,
   "metadata": {},
   "outputs": [],
   "source": [
    "context_lengths = []\n",
    "\n",
    "for i, row in df1.iterrows():\n",
    "\n",
    "    formatted_prompt = llm_rg._get_ready_prompt(\n",
    "        row=row,\n",
    "        prompt_columns=['query', 'context']\n",
    "    )\n",
    "\n",
    "    inputs = tokenizer(formatted_prompt + row['answer'], return_tensors=\"pt\", padding=True, add_special_tokens=False)\n",
    "    context_lengths.append(inputs['input_ids'].shape[-1])"
   ]
  },
  {
   "cell_type": "code",
   "execution_count": 24,
   "metadata": {},
   "outputs": [],
   "source": [
    "context_lengths = np.array(context_lengths)"
   ]
  },
  {
   "cell_type": "code",
   "execution_count": 28,
   "metadata": {},
   "outputs": [],
   "source": [
    "df1['context_length'] = context_lengths"
   ]
  },
  {
   "cell_type": "code",
   "execution_count": 29,
   "metadata": {},
   "outputs": [],
   "source": [
    "df1.to_parquet(os.path.join(\"..\", DATA_DIR, 'new_version_merged_df.parquet'))"
   ]
  },
  {
   "cell_type": "code",
   "execution_count": 30,
   "metadata": {},
   "outputs": [],
   "source": [
    "df2 = pd.read_parquet(os.path.join(\"..\", DATA_DIR, 'new_version_sample_1500_filtered.parquet'))"
   ]
  },
  {
   "cell_type": "code",
   "execution_count": 35,
   "metadata": {},
   "outputs": [
    {
     "data": {
      "text/plain": [
       "array(['polqa_2503', 'poquad_v2_4138',\n",
       "       'hotpotqa_en_5a85b16f5542991dd0999e8d',\n",
       "       'hotpotqa_pl_5adfed45554299603e4183c5', 'poquad_v2_48248',\n",
       "       'hotpotqa_en_5ab2f338554299166977414d', 'poquad_v2_53158',\n",
       "       'poquad_v2_16175', 'bioask_991',\n",
       "       'hotpotqa_en_5ac4f2f055429924173fb505', 'poquad_v2_44979',\n",
       "       'nq_2566', 'polqa_6317', 'hotpotqa_en_5ac2bcaa55429921a00ab04b',\n",
       "       'nq_1933', 'polqa_2574', 'hotpotqa_pl_5abbf3845542993f40c73c2e',\n",
       "       'hotpotqa_en_5a7da50b5542995ed0d16650', 'polqa_719',\n",
       "       'hotpotqa_pl_5ae5a4e5554299546bf82f01', 'nq_754',\n",
       "       'hotpotqa_en_5a855afc5542991dd0999e54',\n",
       "       'hotpotqa_en_5a7f3d325542992e7d278cb5',\n",
       "       'hotpotqa_en_5ae2a177554299495565daf0',\n",
       "       'hotpotqa_en_5ae5a43e554299546bf82efe',\n",
       "       'hotpotqa_en_5a8b3dd75542997f31a41cc2', 'nq_2505', 'nq_1665',\n",
       "       'hotpotqa_en_5a7bad48554299294a54aa8f',\n",
       "       'hotpotqa_en_5ade956b554299728e26c743', 'poquad_v2_34539',\n",
       "       'nq_2628', 'hotpotqa_pl_5ab310bb554299233954fef9',\n",
       "       'hotpotqa_en_5a7e928355429934daa2fc34',\n",
       "       'hotpotqa_pl_5a8cc08455429941ae14deea', 'poquad_v2_6761',\n",
       "       'nq_1398', 'poquad_v2_48344', 'nq_1826', 'poquad_v2_22603',\n",
       "       'poquad_v2_641', 'polqa_1815', 'polqa_2993', 'nq_785',\n",
       "       'bioask_1390', 'nq_664', 'hotpotqa_en_5a7530fa5542993748c897e2',\n",
       "       'nq_22', 'nq_1341', 'nq_933', 'poquad_v2_16826', 'polqa_785',\n",
       "       'nq_2434', 'poquad_v2_7978',\n",
       "       'hotpotqa_en_5ab792d75542992aa3b8c82c', 'poquad_v2_48335',\n",
       "       'poquad_v2_21972', 'nq_2572',\n",
       "       'hotpotqa_en_5ae174b35542990adbacf79b', 'poquad_v2_19867',\n",
       "       'nq_2260', 'hotpotqa_en_5ab8500b55429916710eb033',\n",
       "       'hotpotqa_en_5ab7f6d65542991d322237e2', 'nq_676', 'nq_1836',\n",
       "       'hotpotqa_pl_5ae690b055429908198fa622',\n",
       "       'hotpotqa_en_5a8a2ac55542992d82986edc',\n",
       "       'hotpotqa_pl_5a85ac1e5542997b5ce4001f',\n",
       "       'hotpotqa_en_5a78ed46554299148911f9a6', 'polqa_273',\n",
       "       'hotpotqa_en_5a85f8a85542997b5ce4003d', 'nq_789', 'nq_2231',\n",
       "       'nq_1001', 'nq_715', 'polqa_3034',\n",
       "       'hotpotqa_pl_5a84e9d35542994c784dda84', 'nq_1620', 'nq_1278',\n",
       "       'hotpotqa_pl_5ae3c5535542991a06ce9a20', 'bioask_623',\n",
       "       'poquad_v2_34813', 'nq_2531', 'polqa_6663',\n",
       "       'hotpotqa_pl_5addc7e35542997545bbbdbe', 'polqa_2685', 'nq_792',\n",
       "       'hotpotqa_pl_5a7a77425542995eb53be83e',\n",
       "       'hotpotqa_en_5a7773be5542997042120a51',\n",
       "       'hotpotqa_en_5ae3546a5542992e3233c380', 'poquad_v2_32228',\n",
       "       'nq_916', 'polqa_3024', 'polqa_6449',\n",
       "       'hotpotqa_en_5a81ba2c5542995ce29dcc5a', 'polqa_421',\n",
       "       'poquad_v2_36633', 'hotpotqa_en_5adc7c7f5542994d58a2f613',\n",
       "       'nq_1210', 'poquad_v2_43717', 'poquad_v2_40943', 'poquad_v2_26246',\n",
       "       'poquad_v2_34364', 'nq_2322',\n",
       "       'hotpotqa_pl_5abd0ee65542996e802b46d7',\n",
       "       'hotpotqa_en_5a769ac95542993569682c4f', 'poquad_v2_29683',\n",
       "       'nq_1088', 'bioask_1799', 'polqa_2310', 'poquad_v2_16679',\n",
       "       'hotpotqa_en_5adc70445542994650320cff', 'nq_960',\n",
       "       'hotpotqa_en_5a7cbb46554299452d57b9d0', 'poquad_v2_27615',\n",
       "       'poquad_v2_35632', 'nq_1130', 'polqa_192', 'polqa_2844',\n",
       "       'bioask_941', 'nq_2193', 'poquad_v2_19809', 'nq_455', 'polqa_855',\n",
       "       'hotpotqa_en_5abcc28955429959677d6ad4', 'nq_1755', 'bioask_511',\n",
       "       'poquad_v2_21207', 'nq_993', 'nq_575', 'poquad_v2_35805',\n",
       "       'polqa_6158', 'bioask_886', 'hotpotqa_en_5ab3d59355429969a97a81c4',\n",
       "       'bioask_176', 'poquad_v2_13079',\n",
       "       'hotpotqa_en_5adc14cd554299438c868d47', 'nq_1368',\n",
       "       'hotpotqa_en_5a77931f5542992a6e59df03',\n",
       "       'hotpotqa_pl_5a7c35025542996dd594b8d7', 'bioask_504',\n",
       "       'poquad_v2_49501', 'poquad_v2_44546', 'poquad_v2_27000', 'nq_1365',\n",
       "       'poquad_v2_47375', 'poquad_v2_31380',\n",
       "       'hotpotqa_pl_5ac26ac15542992f1f2b38bc', 'poquad_v2_14455',\n",
       "       'poquad_v2_46855', 'polqa_363', 'nq_2022',\n",
       "       'hotpotqa_en_5a8207a45542990a1d231f19',\n",
       "       'hotpotqa_en_5ac28c3d554299677310257e',\n",
       "       'hotpotqa_en_5abb16415542992ccd8e7f0d', 'bioask_488',\n",
       "       'poquad_v2_33848', 'nq_631', 'nq_1437', 'poquad_v2_28233',\n",
       "       'nq_1456', 'hotpotqa_pl_5abba17a5542992ccd8e7f60',\n",
       "       'hotpotqa_en_5ac2a10355429967731025c6', 'polqa_333',\n",
       "       'poquad_v2_38627', 'poquad_v2_30652', 'nq_1886',\n",
       "       'hotpotqa_en_5abbc70d5542992ccd8e7f9b', 'poquad_v2_10809',\n",
       "       'poquad_v2_43768', 'nq_670', 'bioask_770', 'poquad_v2_24946',\n",
       "       'nq_59', 'nq_2282', 'poquad_v2_46564', 'poquad_v2_35248', 'nq_699',\n",
       "       'hotpotqa_en_5a82670d5542995ce29dccf8', 'nq_744',\n",
       "       'poquad_v2_43661', 'polqa_1490', 'nq_1171', 'poquad_v2_37407',\n",
       "       'nq_1635', 'poquad_v2_44085',\n",
       "       'hotpotqa_pl_5a85dfcc5542994775f60673', 'poquad_v2_25132',\n",
       "       'polqa_371', 'nq_2516', 'nq_2549',\n",
       "       'hotpotqa_pl_5ae791245542997b22f6a7a3',\n",
       "       'hotpotqa_en_5a7e231a55429965cec5ea91',\n",
       "       'hotpotqa_en_5ac39af3554299391541380e',\n",
       "       'hotpotqa_en_5a7665b75542992db947379d', 'nq_1679',\n",
       "       'hotpotqa_pl_5ac048cc554299294b218f73',\n",
       "       'hotpotqa_pl_5ac5382c5542996feb3fea43', 'bioask_800',\n",
       "       'poquad_v2_1827', 'bioask_1772', 'nq_2499', 'bioask_257', 'nq_610',\n",
       "       'polqa_2269', 'nq_1711', 'polqa_3366', 'poquad_v2_27656',\n",
       "       'nq_1458', 'nq_2299', 'hotpotqa_en_5a79511355429970f5fffe9a',\n",
       "       'poquad_v2_17499', 'hotpotqa_en_5a7d2952554299452d57bb38',\n",
       "       'hotpotqa_en_5a8c43bc5542997f31a41e0d', 'nq_2253',\n",
       "       'hotpotqa_en_5a8164d3554299260e20a286', 'polqa_1610', 'nq_592',\n",
       "       'nq_2324', 'polqa_1394', 'poquad_v2_2579', 'poquad_v2_21610',\n",
       "       'nq_374', 'hotpotqa_en_5adf49215542993a75d2648a',\n",
       "       'poquad_v2_38329', 'nq_952',\n",
       "       'hotpotqa_en_5a8023055542992097ad2fdd', 'poquad_v2_54228',\n",
       "       'polqa_3171', 'poquad_v2_18384', 'nq_1939', 'polqa_1221',\n",
       "       'bioask_1471', 'bioask_1147', 'bioask_86', 'bioask_1688', 'nq_593',\n",
       "       'polqa_6334', 'polqa_4811', 'nq_2030', 'polqa_5290',\n",
       "       'poquad_v2_29924', 'poquad_v2_6557', 'bioask_1524',\n",
       "       'hotpotqa_pl_5a7c6753554299683c1c62f9', 'polqa_438',\n",
       "       'poquad_v2_21758', 'nq_802',\n",
       "       'hotpotqa_pl_5ae7525f5542991e8301cc60', 'nq_2292', 'nq_1084',\n",
       "       'hotpotqa_pl_5a8eea4a5542990e94052bb7',\n",
       "       'hotpotqa_en_5ab3b6415542992ade7c6e54', 'nq_2177',\n",
       "       'hotpotqa_pl_5ae4ad3155429913cc2044cb',\n",
       "       'hotpotqa_en_5abd5ba855429933744ab78d', 'polqa_2739', 'bioask_864',\n",
       "       'hotpotqa_pl_5adf099a5542992d7e9f927f',\n",
       "       'hotpotqa_en_5a769bcb5542993569682c55',\n",
       "       'hotpotqa_en_5abaadee55429955dce3eec8', 'poquad_v2_45741',\n",
       "       'poquad_v2_44470', 'hotpotqa_pl_5ae471fa55429970de88d965',\n",
       "       'poquad_v2_35670', 'hotpotqa_pl_5ae65c925542992ae0d162f9',\n",
       "       'hotpotqa_en_5a77d35c5542997042120b4d',\n",
       "       'hotpotqa_en_5a8050fa5542996402f6a4b8', 'polqa_640',\n",
       "       'hotpotqa_pl_5ade99235542997c77adee7f', 'bioask_1080',\n",
       "       'hotpotqa_en_5a770ec955429972597f1420',\n",
       "       'hotpotqa_pl_5abd8ac25542993062266cc2', 'bioask_554',\n",
       "       'hotpotqa_en_5ae4ba9255429913cc2044e6',\n",
       "       'hotpotqa_en_5a7a8c2755429927d897bec0',\n",
       "       'hotpotqa_en_5a7dcb5d5542990b8f503ab1', 'poquad_v2_50044',\n",
       "       'nq_1550', 'nq_2622', 'poquad_v2_26162', 'poquad_v2_56168',\n",
       "       'nq_697', 'hotpotqa_en_5abd01705542992ac4f3819e', 'nq_2180',\n",
       "       'hotpotqa_en_5a7dad815542990b8f503a29', 'poquad_v2_37706',\n",
       "       'polqa_830', 'nq_230', 'bioask_1258',\n",
       "       'hotpotqa_en_5abbb4185542992ccd8e7f75',\n",
       "       'hotpotqa_pl_5ac4e07e5542996feb3fe95c', 'poquad_v2_47559',\n",
       "       'nq_2317', 'nq_969', 'nq_1854', 'poquad_v2_31652', 'nq_2390',\n",
       "       'poquad_v2_12995', 'bioask_688', 'nq_1809', 'polqa_2119',\n",
       "       'hotpotqa_pl_5a79c1335542994bb9457066', 'nq_1759',\n",
       "       'poquad_v2_12596', 'poquad_v2_44725', 'nq_1235', 'nq_1239',\n",
       "       'nq_1630', 'hotpotqa_en_5a8432495542996488c2e50e', 'polqa_3185',\n",
       "       'hotpotqa_pl_5a72a0be5542992359bc3143', 'poquad_v2_48577',\n",
       "       'nq_558', 'nq_1129', 'nq_1695', 'poquad_v2_15674',\n",
       "       'hotpotqa_pl_5ac3090d5542990b17b154fc',\n",
       "       'hotpotqa_en_5ac05c085542992a796dece4', 'polqa_2981', 'bioask_341',\n",
       "       'poquad_v2_21736', 'nq_2574', 'poquad_v2_15727', 'poquad_v2_40383',\n",
       "       'poquad_v2_53942', 'polqa_4951',\n",
       "       'hotpotqa_en_5ae535145542990ba0bbb21f',\n",
       "       'hotpotqa_en_5a778d3b55429949eeb29eee',\n",
       "       'hotpotqa_en_5ae541c655429908b63265bc', 'polqa_3134', 'polqa_1478',\n",
       "       'poquad_v2_25771', 'nq_560', 'poquad_v2_36417', 'poquad_v2_19793',\n",
       "       'hotpotqa_en_5ac55ef95542993e66e8237c',\n",
       "       'hotpotqa_en_5a84a4735542991dd0999d56',\n",
       "       'hotpotqa_en_5a79c828554299148911fa4c', 'nq_2463',\n",
       "       'poquad_v2_9553', 'poquad_v2_56461',\n",
       "       'hotpotqa_en_5ab6a66755429953192ad34f', 'nq_126',\n",
       "       'hotpotqa_pl_5a811152554299260e20a22e', 'poquad_v2_5567',\n",
       "       'poquad_v2_34681', 'hotpotqa_pl_5ab639e65542995eadeeff7f',\n",
       "       'poquad_v2_44810', 'polqa_1533',\n",
       "       'hotpotqa_en_5abdb08655429965af743dc4', 'poquad_v2_7837',\n",
       "       'hotpotqa_en_5a8ba62d554299240d9c205c', 'nq_423',\n",
       "       'poquad_v2_39520', 'nq_539', 'poquad_v2_19805',\n",
       "       'hotpotqa_en_5ae5fe195542996de7b71abc', 'bioask_83', 'polqa_147',\n",
       "       'poquad_v2_5701', 'hotpotqa_en_5a80a8dc554299485f598686',\n",
       "       'nq_2073', 'polqa_3275', 'poquad_v2_32974',\n",
       "       'hotpotqa_en_5abeb8965542993fe9a41d27', 'nq_922', 'polqa_440',\n",
       "       'hotpotqa_pl_5ae3205c55429928c423961e', 'polqa_1868', 'nq_1123',\n",
       "       'nq_1065', 'hotpotqa_en_5ae403045542995dadf242d2',\n",
       "       'hotpotqa_pl_5a89e2785542992e4fca843d',\n",
       "       'hotpotqa_en_5a89bdf65542992e4fca83ae', 'nq_1026', 'nq_2570',\n",
       "       'nq_1862', 'hotpotqa_en_5addfeb35542997dc7907110', 'nq_452',\n",
       "       'nq_2021', 'hotpotqa_pl_5ab45a0b5542991779162c7e', 'nq_1006',\n",
       "       'nq_1996', 'poquad_v2_22311',\n",
       "       'hotpotqa_en_5a7cc49b55429907fabef028', 'polqa_1658',\n",
       "       'poquad_v2_24411', 'poquad_v2_25743', 'poquad_v2_47832',\n",
       "       'hotpotqa_pl_5ac0d981554299012d1db646',\n",
       "       'hotpotqa_pl_5a7292385542994cef4bc342', 'polqa_643',\n",
       "       'hotpotqa_en_5a81388155429926c1cdad1a', 'polqa_5065',\n",
       "       'poquad_v2_16182', 'polqa_3354', 'poquad_v2_37650', 'nq_1252',\n",
       "       'bioask_1441', 'hotpotqa_en_5ae50c2155429908b63264f5', 'nq_668',\n",
       "       'bioask_355', 'poquad_v2_9316',\n",
       "       'hotpotqa_pl_5ae034bd55429925eb1afc2a', 'nq_284', 'bioask_608',\n",
       "       'hotpotqa_en_5ab2478555429970612095d0', 'bioask_837',\n",
       "       'poquad_v2_25198', 'polqa_2509', 'nq_58', 'poquad_v2_2600',\n",
       "       'hotpotqa_en_5a84e2505542997175ce1f27', 'polqa_67', 'nq_1833',\n",
       "       'hotpotqa_pl_5a73830d55429908901be2da', 'polqa_3302',\n",
       "       'bioask_1024', 'poquad_v2_42089', 'bioask_773', 'nq_612',\n",
       "       'hotpotqa_en_5a712a5e5542994082a3e60c', 'nq_648', 'nq_1461',\n",
       "       'nq_2087', 'poquad_v2_41594', 'nq_1640', 'poquad_v2_5218',\n",
       "       'hotpotqa_en_5a8fbe655542997ba9cb3311', 'bioask_1366',\n",
       "       'poquad_v2_38377', 'poquad_v2_19463', 'polqa_6490',\n",
       "       'poquad_v2_32575', 'nq_1432', 'polqa_6746', 'nq_2571',\n",
       "       'hotpotqa_pl_5a7319bc5542992359bc3235',\n",
       "       'hotpotqa_en_5ae8461b5542997ec272778a', 'poquad_v2_11041',\n",
       "       'poquad_v2_34409', 'hotpotqa_en_5ae043bf55429924de1b7082',\n",
       "       'nq_2342', 'nq_1528', 'polqa_6048', 'bioask_982', 'nq_2425',\n",
       "       'polqa_4802', 'poquad_v2_39164', 'poquad_v2_52319',\n",
       "       'hotpotqa_en_5a7f250955429934daa2fcf1', 'poquad_v2_10522',\n",
       "       'polqa_6743', 'hotpotqa_en_5abdaa8f55429965af743dae', 'bioask_256',\n",
       "       'poquad_v2_15591', 'hotpotqa_pl_5aba7a22554299232ef4a2e7',\n",
       "       'nq_2432', 'hotpotqa_pl_5a79332555429907847277e7',\n",
       "       'poquad_v2_45726', 'poquad_v2_29128', 'nq_1460', 'nq_2208',\n",
       "       'hotpotqa_en_5ac120f0554299294b2190b0',\n",
       "       'hotpotqa_en_5a84625c5542990548d0b29e', 'nq_2285', 'nq_170',\n",
       "       'nq_2563', 'hotpotqa_pl_5a8e068b5542995085b37384', 'nq_1166',\n",
       "       'nq_2633', 'bioask_1117', 'poquad_v2_26826',\n",
       "       'hotpotqa_en_5ae078af5542993d6555eb77',\n",
       "       'hotpotqa_pl_5ae675245542991bbc9760dc', 'poquad_v2_12629',\n",
       "       'nq_2369', 'hotpotqa_en_5ab3907d5542992ade7c6de4', 'bioask_1350',\n",
       "       'poquad_v2_33224', 'bioask_201', 'bioask_556', 'poquad_v2_44845',\n",
       "       'nq_1476', 'nq_775', 'poquad_v2_27872', 'nq_2653',\n",
       "       'hotpotqa_pl_5a7af74e55429931da12c9b5',\n",
       "       'hotpotqa_en_5a8bac295542996e8ac889a0', 'bioask_324', 'bioask_863',\n",
       "       'nq_712', 'poquad_v2_44338',\n",
       "       'hotpotqa_pl_5ab6369655429953192ad2a1',\n",
       "       'hotpotqa_en_5a870d5f55429960ec39b713', 'nq_743',\n",
       "       'poquad_v2_51856', 'nq_29', 'poquad_v2_520', 'poquad_v2_16859',\n",
       "       'nq_1165', 'nq_2344', 'hotpotqa_en_5ae0fdde554299422ee995a7',\n",
       "       'hotpotqa_en_5ae2239e5542996483e64900', 'bioask_720', 'polqa_2632',\n",
       "       'poquad_v2_54562', 'polqa_1411', 'poquad_v2_9499', 'polqa_1548',\n",
       "       'nq_1966', 'hotpotqa_en_5ae31fae5542991a06ce992c',\n",
       "       'poquad_v2_28477', 'bioask_1678', 'nq_851',\n",
       "       'hotpotqa_pl_5ae20c465542997283cd236a', 'poquad_v2_53039',\n",
       "       'bioask_1060', 'hotpotqa_en_5ade0ace5542995b365fabe5', 'polqa_283',\n",
       "       'poquad_v2_15866', 'hotpotqa_en_5ab731b45542992aa3b8c7c7',\n",
       "       'hotpotqa_en_5ab6c15e55429954757d3362', 'poquad_v2_27281',\n",
       "       'nq_1921', 'nq_1186', 'nq_2057',\n",
       "       'hotpotqa_pl_5a8762205542996e4f3087b8', 'nq_1345',\n",
       "       'poquad_v2_15380', 'poquad_v2_6746',\n",
       "       'hotpotqa_pl_5a75e3845542994ccc91864e', 'polqa_1270',\n",
       "       'bioask_1364', 'hotpotqa_pl_5ae236b2554299495565da3e',\n",
       "       'polqa_3245', 'hotpotqa_en_5ae1146055429901ffe4ad57',\n",
       "       'poquad_v2_36559', 'poquad_v2_48207', 'poquad_v2_1028',\n",
       "       'poquad_v2_38774', 'hotpotqa_pl_5ab67ce2554299710c8d1ead',\n",
       "       'poquad_v2_2423', 'nq_189', 'nq_106', 'poquad_v2_49553', 'nq_2557',\n",
       "       'poquad_v2_26560', 'polqa_5271', 'nq_609', 'polqa_1357',\n",
       "       'poquad_v2_39192', 'nq_2455', 'bioask_1318', 'poquad_v2_26477',\n",
       "       'polqa_1589', 'poquad_v2_19830', 'poquad_v2_43478',\n",
       "       'poquad_v2_6190', 'hotpotqa_pl_5adc094a55429947ff1738c0',\n",
       "       'bioask_787', 'polqa_3420', 'poquad_v2_43944', 'nq_1850',\n",
       "       'polqa_1972', 'polqa_5236', 'nq_2091', 'polqa_2840', 'nq_217',\n",
       "       'poquad_v2_30047', 'nq_566',\n",
       "       'hotpotqa_en_5ae80174554299321098402a',\n",
       "       'hotpotqa_en_5a7dd6255542995f4f4022c9',\n",
       "       'hotpotqa_pl_5a734f4455429901807dafba', 'polqa_3691',\n",
       "       'poquad_v2_34463', 'bioask_1724', 'nq_622', 'bioask_62',\n",
       "       'poquad_v2_11333', 'nq_1499', 'poquad_v2_28602', 'bioask_1537',\n",
       "       'polqa_875', 'nq_297', 'poquad_v2_18500', 'poquad_v2_36322',\n",
       "       'nq_2148', 'hotpotqa_en_5ae73ae45542991e8301cc08',\n",
       "       'hotpotqa_pl_5ae0d4c9554299603e418468', 'poquad_v2_14790',\n",
       "       'hotpotqa_en_5a810a805542995ce29dcba5', 'polqa_2050',\n",
       "       'hotpotqa_pl_5a7fb90655429969796c1b34', 'nq_201', 'bioask_518',\n",
       "       'hotpotqa_pl_5a8dd5b855429917b4a5bcc6', 'polqa_6292',\n",
       "       'poquad_v2_9084', 'poquad_v2_48935', 'poquad_v2_26504',\n",
       "       'hotpotqa_pl_5a876f785542993e715abf42', 'nq_82', 'poquad_v2_51468',\n",
       "       'poquad_v2_51441', 'hotpotqa_pl_5adcfba05542990d50227d83',\n",
       "       'nq_868', 'polqa_129', 'hotpotqa_pl_5a7736bc554299373536021b',\n",
       "       'poquad_v2_11059', 'poquad_v2_25534', 'nq_980', 'nq_68', 'nq_1484',\n",
       "       'poquad_v2_389', 'nq_1140', 'hotpotqa_en_5ab55435554299488d4d9939',\n",
       "       'polqa_2744', 'poquad_v2_8461', 'polqa_2080', 'polqa_1944',\n",
       "       'poquad_v2_47296', 'hotpotqa_en_5a72c5115542992359bc31a5',\n",
       "       'poquad_v2_48643', 'hotpotqa_pl_5a84ee4c5542997175ce1f2b',\n",
       "       'hotpotqa_pl_5ab6ddb655429953192ad39e', 'nq_2596', 'nq_428',\n",
       "       'poquad_v2_16782', 'poquad_v2_54810',\n",
       "       'hotpotqa_en_5ac307dd5542990b17b154f3', 'polqa_1875', 'polqa_6144',\n",
       "       'poquad_v2_30666', 'poquad_v2_39410', 'nq_2609', 'poquad_v2_13368',\n",
       "       'hotpotqa_en_5a7a672055429941d65f2620', 'poquad_v2_36385',\n",
       "       'bioask_1443', 'polqa_1088', 'poquad_v2_21717', 'nq_1677',\n",
       "       'polqa_417', 'hotpotqa_pl_5ab42b8955429942dd415ea6', 'polqa_496',\n",
       "       'hotpotqa_en_5a76d36155429966f1a36bfc',\n",
       "       'hotpotqa_en_5ae2d83855429928c42394f6', 'nq_2110',\n",
       "       'hotpotqa_pl_5a8b91d25542995d1e6f13fc',\n",
       "       'hotpotqa_pl_5ab2a54b554299295394678e',\n",
       "       'hotpotqa_pl_5a84b7db5542991dd0999db0', 'poquad_v2_52757',\n",
       "       'hotpotqa_en_5ade9d7e5542992fa25da7dc', 'poquad_v2_569', 'nq_848',\n",
       "       'polqa_104', 'bioask_627', 'poquad_v2_5748', 'nq_924',\n",
       "       'poquad_v2_4785', 'hotpotqa_pl_5ac532335542994611c8b41c', 'nq_241',\n",
       "       'poquad_v2_38712', 'poquad_v2_26897', 'poquad_v2_52252',\n",
       "       'polqa_6538', 'hotpotqa_en_5ae78f9d5542994a481bbda4',\n",
       "       'hotpotqa_pl_5a82bdd655429940e5e1a92a', 'poquad_v2_19122',\n",
       "       'poquad_v2_15041', 'polqa_3464', 'nq_210', 'polqa_2264',\n",
       "       'bioask_1734', 'poquad_v2_39470',\n",
       "       'hotpotqa_en_5ae01d70554299603e4183ea', 'nq_2341'], dtype=object)"
      ]
     },
     "execution_count": 35,
     "metadata": {},
     "output_type": "execute_result"
    }
   ],
   "source": [
    "df2.reset_index().iloc[:679]['id'].values"
   ]
  },
  {
   "cell_type": "code",
   "execution_count": 36,
   "metadata": {},
   "outputs": [],
   "source": [
    "df1 = df1.loc[~df1['id'].isin(df2.reset_index().iloc[:680]['id'].values)]"
   ]
  },
  {
   "cell_type": "code",
   "execution_count": 39,
   "metadata": {},
   "outputs": [],
   "source": [
    "df1.reset_index(drop=True).to_parquet(os.path.join(\"..\", DATA_DIR, 'new_version_rest_sample.parquet'))"
   ]
  },
  {
   "cell_type": "code",
   "execution_count": 27,
   "metadata": {},
   "outputs": [
    {
     "data": {
      "text/plain": [
       "0.010764781491002571"
      ]
     },
     "execution_count": 27,
     "metadata": {},
     "output_type": "execute_result"
    }
   ],
   "source": [
    "(context_lengths > 4096).sum() / len(context_lengths)"
   ]
  },
  {
   "cell_type": "code",
   "execution_count": 111,
   "metadata": {},
   "outputs": [
    {
     "name": "stdout",
     "output_type": "stream",
     "text": [
      "Note: you may need to restart the kernel to use updated packages.\n"
     ]
    }
   ],
   "source": [
    "pip install jinja2>=3.1.0"
   ]
  },
  {
   "cell_type": "code",
   "execution_count": 99,
   "metadata": {},
   "outputs": [
    {
     "data": {
      "text/html": [
       "<div>\n",
       "<style scoped>\n",
       "    .dataframe tbody tr th:only-of-type {\n",
       "        vertical-align: middle;\n",
       "    }\n",
       "\n",
       "    .dataframe tbody tr th {\n",
       "        vertical-align: top;\n",
       "    }\n",
       "\n",
       "    .dataframe thead th {\n",
       "        text-align: right;\n",
       "    }\n",
       "</style>\n",
       "<table border=\"1\" class=\"dataframe\">\n",
       "  <thead>\n",
       "    <tr style=\"text-align: right;\">\n",
       "      <th></th>\n",
       "      <th>index</th>\n",
       "      <th>id</th>\n",
       "      <th>dataset</th>\n",
       "      <th>question</th>\n",
       "      <th>answer</th>\n",
       "      <th>context</th>\n",
       "      <th>formatted_context</th>\n",
       "      <th>context_length</th>\n",
       "      <th>answer_length</th>\n",
       "    </tr>\n",
       "  </thead>\n",
       "  <tbody>\n",
       "    <tr>\n",
       "      <th>0</th>\n",
       "      <td>4172</td>\n",
       "      <td>polqa_2503</td>\n",
       "      <td>polqa</td>\n",
       "      <td>Ile okrętów w 1588 r. liczyła Wielka Armada: 1...</td>\n",
       "      <td>130</td>\n",
       "      <td>`Dokument [1]:` 18 sierpnia królowa dokonała p...</td>\n",
       "      <td>\\n    You are a helpful assistant. Your job wi...</td>\n",
       "      <td>1366</td>\n",
       "      <td>4</td>\n",
       "    </tr>\n",
       "    <tr>\n",
       "      <th>1</th>\n",
       "      <td>1895</td>\n",
       "      <td>poquad_v2_4138</td>\n",
       "      <td>poquad_v2</td>\n",
       "      <td>Po ilu dniach od premiery jego utwór \"Psycho\" ...</td>\n",
       "      <td>Nie mogę udzielić odpowiedzi na to pytanie na ...</td>\n",
       "      <td>`Dokument [ \"Post Malone\" ]:` 20 lutego 2018 r...</td>\n",
       "      <td>\\n    You are a helpful assistant. Your job wi...</td>\n",
       "      <td>607</td>\n",
       "      <td>17</td>\n",
       "    </tr>\n",
       "    <tr>\n",
       "      <th>2</th>\n",
       "      <td>5511</td>\n",
       "      <td>hotpotqa_en_5a85b16f5542991dd0999e8d</td>\n",
       "      <td>hotpotqa_en</td>\n",
       "      <td>Raja Rajendra is a 2015 Kannada comedy film th...</td>\n",
       "      <td>Ishita Dutta</td>\n",
       "      <td>`Dokument [ \"Ouija (2015 film)\" ]:` Ouija (als...</td>\n",
       "      <td>\\n    You are a helpful assistant. Your job wi...</td>\n",
       "      <td>1658</td>\n",
       "      <td>4</td>\n",
       "    </tr>\n",
       "    <tr>\n",
       "      <th>3</th>\n",
       "      <td>3427</td>\n",
       "      <td>hotpotqa_pl_5adfed45554299603e4183c5</td>\n",
       "      <td>hotpotqa_pl</td>\n",
       "      <td>Jakie jest wspólne zajęcie Sidney'ego Lumeta i...</td>\n",
       "      <td>scenarzystka</td>\n",
       "      <td>`Dokument [ \"Gotham Independent Film Awards 19...</td>\n",
       "      <td>\\n    You are a helpful assistant. Your job wi...</td>\n",
       "      <td>839</td>\n",
       "      <td>5</td>\n",
       "    </tr>\n",
       "    <tr>\n",
       "      <th>4</th>\n",
       "      <td>2095</td>\n",
       "      <td>poquad_v2_48248</td>\n",
       "      <td>poquad_v2</td>\n",
       "      <td>W jakim programie telewizyjnym wystąpiła jako ...</td>\n",
       "      <td>Nie mogę udzielić odpowiedzi na to pytanie na ...</td>\n",
       "      <td>`Dokument [ \"Joanna Jędrzejczyk\" ]:` Od 2012 z...</td>\n",
       "      <td>\\n    You are a helpful assistant. Your job wi...</td>\n",
       "      <td>585</td>\n",
       "      <td>17</td>\n",
       "    </tr>\n",
       "    <tr>\n",
       "      <th>...</th>\n",
       "      <td>...</td>\n",
       "      <td>...</td>\n",
       "      <td>...</td>\n",
       "      <td>...</td>\n",
       "      <td>...</td>\n",
       "      <td>...</td>\n",
       "      <td>...</td>\n",
       "      <td>...</td>\n",
       "      <td>...</td>\n",
       "    </tr>\n",
       "    <tr>\n",
       "      <th>674</th>\n",
       "      <td>5089</td>\n",
       "      <td>polqa_2264</td>\n",
       "      <td>polqa</td>\n",
       "      <td>W jakich górach w Polsce znajdują się złoża ma...</td>\n",
       "      <td>w Sudetach</td>\n",
       "      <td>`Dokument [1]:` W Polsce: spotykany bywa w Gór...</td>\n",
       "      <td>\\n    You are a helpful assistant. Your job wi...</td>\n",
       "      <td>1647</td>\n",
       "      <td>4</td>\n",
       "    </tr>\n",
       "    <tr>\n",
       "      <th>675</th>\n",
       "      <td>5912</td>\n",
       "      <td>bioask_1734</td>\n",
       "      <td>bioask</td>\n",
       "      <td>Jaki był cel badania klinicznego HAMLET?</td>\n",
       "      <td>Celem badania klinicznego HAMLET (Hemicraniect...</td>\n",
       "      <td>`Dokument [1]:` TŁO: Pacjenci z zawałami półku...</td>\n",
       "      <td>\\n    You are a helpful assistant. Your job wi...</td>\n",
       "      <td>3506</td>\n",
       "      <td>79</td>\n",
       "    </tr>\n",
       "    <tr>\n",
       "      <th>676</th>\n",
       "      <td>1927</td>\n",
       "      <td>poquad_v2_39470</td>\n",
       "      <td>poquad_v2</td>\n",
       "      <td>Czy zaleca się leczenie osób, które nie są w g...</td>\n",
       "      <td>Nie mogę udzielić odpowiedzi na to pytanie na ...</td>\n",
       "      <td>`Dokument [ \"Schizofrenia\" ]:` Nie istnieją ża...</td>\n",
       "      <td>\\n    You are a helpful assistant. Your job wi...</td>\n",
       "      <td>684</td>\n",
       "      <td>17</td>\n",
       "    </tr>\n",
       "    <tr>\n",
       "      <th>677</th>\n",
       "      <td>3412</td>\n",
       "      <td>hotpotqa_en_5ae01d70554299603e4183ea</td>\n",
       "      <td>hotpotqa_en</td>\n",
       "      <td>Martin Beck grew up 20 blocks from a neighborh...</td>\n",
       "      <td>Niagara Falls</td>\n",
       "      <td>`Dokument [ \"Hunters Green\" ]:` Hunters Green ...</td>\n",
       "      <td>\\n    You are a helpful assistant. Your job wi...</td>\n",
       "      <td>1693</td>\n",
       "      <td>3</td>\n",
       "    </tr>\n",
       "    <tr>\n",
       "      <th>678</th>\n",
       "      <td>1600</td>\n",
       "      <td>nq_2341</td>\n",
       "      <td>nq</td>\n",
       "      <td>who was the first executive president of guyana</td>\n",
       "      <td>Arthur Chung</td>\n",
       "      <td>`Dokument [ \"President of Guyana\" ]:` Presiden...</td>\n",
       "      <td>\\n    You are a helpful assistant. Your job wi...</td>\n",
       "      <td>1832</td>\n",
       "      <td>3</td>\n",
       "    </tr>\n",
       "  </tbody>\n",
       "</table>\n",
       "<p>679 rows × 9 columns</p>\n",
       "</div>"
      ],
      "text/plain": [
       "     index                                    id      dataset  \\\n",
       "0     4172                            polqa_2503        polqa   \n",
       "1     1895                        poquad_v2_4138    poquad_v2   \n",
       "2     5511  hotpotqa_en_5a85b16f5542991dd0999e8d  hotpotqa_en   \n",
       "3     3427  hotpotqa_pl_5adfed45554299603e4183c5  hotpotqa_pl   \n",
       "4     2095                       poquad_v2_48248    poquad_v2   \n",
       "..     ...                                   ...          ...   \n",
       "674   5089                            polqa_2264        polqa   \n",
       "675   5912                           bioask_1734       bioask   \n",
       "676   1927                       poquad_v2_39470    poquad_v2   \n",
       "677   3412  hotpotqa_en_5ae01d70554299603e4183ea  hotpotqa_en   \n",
       "678   1600                               nq_2341           nq   \n",
       "\n",
       "                                              question  \\\n",
       "0    Ile okrętów w 1588 r. liczyła Wielka Armada: 1...   \n",
       "1    Po ilu dniach od premiery jego utwór \"Psycho\" ...   \n",
       "2    Raja Rajendra is a 2015 Kannada comedy film th...   \n",
       "3    Jakie jest wspólne zajęcie Sidney'ego Lumeta i...   \n",
       "4    W jakim programie telewizyjnym wystąpiła jako ...   \n",
       "..                                                 ...   \n",
       "674  W jakich górach w Polsce znajdują się złoża ma...   \n",
       "675           Jaki był cel badania klinicznego HAMLET?   \n",
       "676  Czy zaleca się leczenie osób, które nie są w g...   \n",
       "677  Martin Beck grew up 20 blocks from a neighborh...   \n",
       "678    who was the first executive president of guyana   \n",
       "\n",
       "                                                answer  \\\n",
       "0                                                  130   \n",
       "1    Nie mogę udzielić odpowiedzi na to pytanie na ...   \n",
       "2                                         Ishita Dutta   \n",
       "3                                         scenarzystka   \n",
       "4    Nie mogę udzielić odpowiedzi na to pytanie na ...   \n",
       "..                                                 ...   \n",
       "674                                         w Sudetach   \n",
       "675  Celem badania klinicznego HAMLET (Hemicraniect...   \n",
       "676  Nie mogę udzielić odpowiedzi na to pytanie na ...   \n",
       "677                                      Niagara Falls   \n",
       "678                                       Arthur Chung   \n",
       "\n",
       "                                               context  \\\n",
       "0    `Dokument [1]:` 18 sierpnia królowa dokonała p...   \n",
       "1    `Dokument [ \"Post Malone\" ]:` 20 lutego 2018 r...   \n",
       "2    `Dokument [ \"Ouija (2015 film)\" ]:` Ouija (als...   \n",
       "3    `Dokument [ \"Gotham Independent Film Awards 19...   \n",
       "4    `Dokument [ \"Joanna Jędrzejczyk\" ]:` Od 2012 z...   \n",
       "..                                                 ...   \n",
       "674  `Dokument [1]:` W Polsce: spotykany bywa w Gór...   \n",
       "675  `Dokument [1]:` TŁO: Pacjenci z zawałami półku...   \n",
       "676  `Dokument [ \"Schizofrenia\" ]:` Nie istnieją ża...   \n",
       "677  `Dokument [ \"Hunters Green\" ]:` Hunters Green ...   \n",
       "678  `Dokument [ \"President of Guyana\" ]:` Presiden...   \n",
       "\n",
       "                                     formatted_context  context_length  \\\n",
       "0    \\n    You are a helpful assistant. Your job wi...            1366   \n",
       "1    \\n    You are a helpful assistant. Your job wi...             607   \n",
       "2    \\n    You are a helpful assistant. Your job wi...            1658   \n",
       "3    \\n    You are a helpful assistant. Your job wi...             839   \n",
       "4    \\n    You are a helpful assistant. Your job wi...             585   \n",
       "..                                                 ...             ...   \n",
       "674  \\n    You are a helpful assistant. Your job wi...            1647   \n",
       "675  \\n    You are a helpful assistant. Your job wi...            3506   \n",
       "676  \\n    You are a helpful assistant. Your job wi...             684   \n",
       "677  \\n    You are a helpful assistant. Your job wi...            1693   \n",
       "678  \\n    You are a helpful assistant. Your job wi...            1832   \n",
       "\n",
       "     answer_length  \n",
       "0                4  \n",
       "1               17  \n",
       "2                4  \n",
       "3                5  \n",
       "4               17  \n",
       "..             ...  \n",
       "674              4  \n",
       "675             79  \n",
       "676             17  \n",
       "677              3  \n",
       "678              3  \n",
       "\n",
       "[679 rows x 9 columns]"
      ]
     },
     "execution_count": 99,
     "metadata": {},
     "output_type": "execute_result"
    }
   ],
   "source": [
    "df1.reset_index().iloc[:679]"
   ]
  },
  {
   "cell_type": "code",
   "execution_count": 62,
   "metadata": {},
   "outputs": [
    {
     "name": "stdout",
     "output_type": "stream",
     "text": [
      "n_prompt_tokens: 7, n_generated_tokens: 13\n"
     ]
    }
   ],
   "source": [
    "v, h = process_hidden_or_att(generated_ans.attentions, take_only_generated=True, offset=8)"
   ]
  },
  {
   "cell_type": "code",
   "execution_count": 60,
   "metadata": {},
   "outputs": [],
   "source": [
    "last_b = b.copy()"
   ]
  },
  {
   "cell_type": "code",
   "execution_count": 58,
   "metadata": {},
   "outputs": [
    {
     "data": {
      "text/plain": [
       "((42, 16, 7, 20), (42, 16, 13, 20))"
      ]
     },
     "execution_count": 58,
     "metadata": {},
     "output_type": "execute_result"
    }
   ],
   "source": [
    "a.shape, b.shape"
   ]
  },
  {
   "cell_type": "code",
   "execution_count": 42,
   "metadata": {},
   "outputs": [
    {
     "ename": "ValueError",
     "evalue": "all input arrays must have the same shape",
     "output_type": "error",
     "traceback": [
      "\u001b[0;31m---------------------------------------------------------------------------\u001b[0m",
      "\u001b[0;31mValueError\u001b[0m                                Traceback (most recent call last)",
      "Cell \u001b[0;32mIn[42], line 1\u001b[0m\n\u001b[0;32m----> 1\u001b[0m \u001b[43mnp\u001b[49m\u001b[38;5;241;43m.\u001b[39;49m\u001b[43mstack\u001b[49m\u001b[43m(\u001b[49m\u001b[43m[\u001b[49m\u001b[43ma\u001b[49m\u001b[43m,\u001b[49m\u001b[43m \u001b[49m\u001b[43mb\u001b[49m\u001b[43m]\u001b[49m\u001b[43m,\u001b[49m\u001b[43m \u001b[49m\u001b[43maxis\u001b[49m\u001b[38;5;241;43m=\u001b[39;49m\u001b[38;5;241;43m-\u001b[39;49m\u001b[38;5;241;43m2\u001b[39;49m\u001b[43m)\u001b[49m\u001b[38;5;241m.\u001b[39mshape\n",
      "File \u001b[0;32m~/miniconda3/envs/hallu/lib/python3.10/site-packages/numpy/core/shape_base.py:449\u001b[0m, in \u001b[0;36mstack\u001b[0;34m(arrays, axis, out, dtype, casting)\u001b[0m\n\u001b[1;32m    447\u001b[0m shapes \u001b[38;5;241m=\u001b[39m {arr\u001b[38;5;241m.\u001b[39mshape \u001b[38;5;28;01mfor\u001b[39;00m arr \u001b[38;5;129;01min\u001b[39;00m arrays}\n\u001b[1;32m    448\u001b[0m \u001b[38;5;28;01mif\u001b[39;00m \u001b[38;5;28mlen\u001b[39m(shapes) \u001b[38;5;241m!=\u001b[39m \u001b[38;5;241m1\u001b[39m:\n\u001b[0;32m--> 449\u001b[0m     \u001b[38;5;28;01mraise\u001b[39;00m \u001b[38;5;167;01mValueError\u001b[39;00m(\u001b[38;5;124m'\u001b[39m\u001b[38;5;124mall input arrays must have the same shape\u001b[39m\u001b[38;5;124m'\u001b[39m)\n\u001b[1;32m    451\u001b[0m result_ndim \u001b[38;5;241m=\u001b[39m arrays[\u001b[38;5;241m0\u001b[39m]\u001b[38;5;241m.\u001b[39mndim \u001b[38;5;241m+\u001b[39m \u001b[38;5;241m1\u001b[39m\n\u001b[1;32m    452\u001b[0m axis \u001b[38;5;241m=\u001b[39m normalize_axis_index(axis, result_ndim)\n",
      "\u001b[0;31mValueError\u001b[0m: all input arrays must have the same shape"
     ]
    }
   ],
   "source": [
    "np.stack([a, b], axis=-2).shape"
   ]
  },
  {
   "cell_type": "code",
   "execution_count": 28,
   "metadata": {},
   "outputs": [
    {
     "data": {
      "text/plain": [
       "8"
      ]
     },
     "execution_count": 28,
     "metadata": {},
     "output_type": "execute_result"
    }
   ],
   "source": [
    "len(generated_ans.attentions)"
   ]
  },
  {
   "cell_type": "code",
   "execution_count": 29,
   "metadata": {},
   "outputs": [
    {
     "data": {
      "text/plain": [
       "42"
      ]
     },
     "execution_count": 29,
     "metadata": {},
     "output_type": "execute_result"
    }
   ],
   "source": [
    "len(generated_ans.attentions[0])"
   ]
  },
  {
   "cell_type": "code",
   "execution_count": 31,
   "metadata": {},
   "outputs": [
    {
     "data": {
      "text/plain": [
       "['Given the context `CONTEXT` and the query `QUERY` below, please provide an answer `ANSWER` to the question. \\n    `CONTEXT`: `Dokument [1]:` Wacław Stanisław Sitkowski (ur. 12 lutego 1924 w Warszawie, zm. 1 kwietnia 2010 tamże) – polski lekarz, kardiochirurg, profesor nauk medycznych, powstaniec warszawski. Jeden z pionierów polskiej kardiochirurgii, nauczyciel polskich kardiochirurgów, w tym Zbigniewa Religi. \\n\\n    `QUERY`: Jak miał na imię polski kardiochirurg, profesor Religa?\\n\\n    `ANSWER`:\\n    Wacław \\n\\n\\n']"
      ]
     },
     "execution_count": 31,
     "metadata": {},
     "output_type": "execute_result"
    }
   ],
   "source": [
    "tokenizer.batch_decode(generated_ans.sequences, skip_special_tokens=True)"
   ]
  },
  {
   "cell_type": "code",
   "execution_count": 32,
   "metadata": {},
   "outputs": [
    {
     "name": "stdout",
     "output_type": "stream",
     "text": [
      "<bos>Given the context `CONTEXT` and the query `QUERY` below, please provide an answer `ANSWER` to the question. \n",
      "    `CONTEXT`: `Dokument [1]:` Wacław Stanisław Sitkowski (ur. 12 lutego 1924 w Warszawie, zm. 1 kwietnia 2010 tamże) – polski lekarz, kardiochirurg, profesor nauk medycznych, powstaniec warszawski. Jeden z pionierów polskiej kardiochirurgii, nauczyciel polskich kardiochirurgów, w tym Zbigniewa Religi. \n",
      "\n",
      "    `QUERY`: Jak miał na imię polski kardiochirurg, profesor Religa?\n",
      "\n",
      "    `ANSWER`:\n",
      "    Wacław \n",
      "\n",
      "\n",
      "<end_of_turn><eos>\n"
     ]
    }
   ],
   "source": [
    "print(tokenizer.decode(generated_ans.sequences[0]).strip())"
   ]
  },
  {
   "cell_type": "code",
   "execution_count": 33,
   "metadata": {},
   "outputs": [
    {
     "name": "stdout",
     "output_type": "stream",
     "text": [
      "1. <bos>\n",
      "2. Given\n",
      "3. ▁the\n",
      "4. ▁context\n",
      "5. ▁`\n",
      "6. CONTEXT\n",
      "7. `\n",
      "8. ▁and\n",
      "9. ▁the\n",
      "10. ▁query\n",
      "11. ▁`\n",
      "12. QUERY\n",
      "13. `\n",
      "14. ▁below\n",
      "15. ,\n",
      "16. ▁please\n",
      "17. ▁provide\n",
      "18. ▁an\n",
      "19. ▁answer\n",
      "20. ▁`\n",
      "21. ANSWER\n",
      "22. `\n",
      "23. ▁to\n",
      "24. ▁the\n",
      "25. ▁question\n",
      "26. .\n",
      "27. ▁\n",
      "28. \n",
      "\n",
      "29. ▁▁▁▁\n",
      "30. `\n",
      "31. CONTEXT\n",
      "32. `:\n",
      "33. ▁`\n",
      "34. Dokument\n",
      "35. ▁[\n",
      "36. 1\n",
      "37. ]:\n",
      "38. `\n",
      "39. ▁W\n",
      "40. ac\n",
      "41. ław\n",
      "42. ▁Stanisław\n",
      "43. ▁Sit\n",
      "44. kowski\n",
      "45. ▁(\n",
      "46. ur\n",
      "47. .\n",
      "48. ▁\n",
      "49. 1\n",
      "50. 2\n",
      "51. ▁lutego\n",
      "52. ▁\n",
      "53. 1\n",
      "54. 9\n",
      "55. 2\n",
      "56. 4\n",
      "57. ▁w\n",
      "58. ▁Warszawie\n",
      "59. ,\n",
      "60. ▁zm\n",
      "61. .\n",
      "62. ▁\n",
      "63. 1\n",
      "64. ▁kwietnia\n",
      "65. ▁\n",
      "66. 2\n",
      "67. 0\n",
      "68. 1\n",
      "69. 0\n",
      "70. ▁tam\n",
      "71. że\n",
      "72. )\n",
      "73. ▁–\n",
      "74. ▁polski\n",
      "75. ▁le\n",
      "76. karz\n",
      "77. ,\n",
      "78. ▁kard\n",
      "79. io\n",
      "80. chir\n",
      "81. urg\n",
      "82. ,\n",
      "83. ▁profesor\n",
      "84. ▁nau\n",
      "85. k\n",
      "86. ▁medy\n",
      "87. cznych\n",
      "88. ,\n",
      "89. ▁powst\n",
      "90. ani\n",
      "91. ec\n",
      "92. ▁warszaw\n",
      "93. ski\n",
      "94. .\n",
      "95. ▁Jeden\n",
      "96. ▁z\n",
      "97. ▁pion\n",
      "98. ier\n",
      "99. ów\n",
      "100. ▁polskiej\n",
      "101. ▁kard\n",
      "102. io\n",
      "103. chir\n",
      "104. ur\n",
      "105. gii\n",
      "106. ,\n",
      "107. ▁nauczy\n",
      "108. ciel\n",
      "109. ▁polskich\n",
      "110. ▁kard\n",
      "111. io\n",
      "112. chir\n",
      "113. urg\n",
      "114. ów\n",
      "115. ,\n",
      "116. ▁w\n",
      "117. ▁tym\n",
      "118. ▁Z\n",
      "119. bigniew\n",
      "120. a\n",
      "121. ▁Relig\n",
      "122. i\n",
      "123. .\n",
      "124. ▁\n",
      "125. \n",
      "\n",
      "\n",
      "126. ▁▁▁▁\n",
      "127. `\n",
      "128. QUERY\n",
      "129. `:\n",
      "130. ▁Jak\n",
      "131. ▁miał\n",
      "132. ▁na\n",
      "133. ▁im\n",
      "134. ię\n",
      "135. ▁polski\n",
      "136. ▁kard\n",
      "137. io\n",
      "138. chir\n",
      "139. urg\n",
      "140. ,\n",
      "141. ▁profesor\n",
      "142. ▁Re\n",
      "143. liga\n",
      "144. ?\n",
      "145. \n",
      "\n",
      "\n",
      "146. ▁▁▁▁\n",
      "147. `\n",
      "148. ANSWER\n",
      "149. `:\n",
      "150. \n",
      "\n",
      "151. ▁▁▁▁\n",
      "152. W\n",
      "153. ac\n",
      "154. ław\n",
      "155. ▁\n",
      "156. \n",
      "\n",
      "\n",
      "\n",
      "157. <end_of_turn>\n",
      "158. <eos>\n"
     ]
    }
   ],
   "source": [
    "for i, tok in enumerate(generated_ans.sequences[0], start=1):\n",
    "    print(f'{i}. {reversed_tokenizer[tok.item()]}')"
   ]
  },
  {
   "cell_type": "code",
   "execution_count": 34,
   "metadata": {},
   "outputs": [
    {
     "data": {
      "text/markdown": [
       "### Number of layers: 42"
      ],
      "text/plain": [
       "<IPython.core.display.Markdown object>"
      ]
     },
     "metadata": {},
     "output_type": "display_data"
    },
    {
     "data": {
      "text/markdown": [
       "### Number of heads: 16"
      ],
      "text/plain": [
       "<IPython.core.display.Markdown object>"
      ]
     },
     "metadata": {},
     "output_type": "display_data"
    }
   ],
   "source": [
    "display(Markdown(f\"### Number of layers: {model.config.num_hidden_layers}\"))\n",
    "display(Markdown(f\"### Number of heads: {model.config.num_attention_heads}\"))"
   ]
  },
  {
   "cell_type": "markdown",
   "metadata": {},
   "source": [
    "### Important to offload tensors to `cpu` when doing research - so much faster"
   ]
  },
  {
   "cell_type": "code",
   "execution_count": 35,
   "metadata": {},
   "outputs": [
    {
     "data": {
      "text/plain": [
       "tensor([[     2,  24985,    573,   4807,   4103,  71157, 235376,    578,    573,\n",
       "           8164,   4103,  63741, 235376,   3582, 235269,   3743,   3658,    671,\n",
       "           3448,   4103,  72601, 235376,    577,    573,   2872, 235265, 235248,\n",
       "            108,    141, 235376,  71157,  74412,   4103, 132651,    892, 235274,\n",
       "           8254, 235376,    647,    550,  32276, 171661,  30345,  74703,    591,\n",
       "            525, 235265, 235248, 235274, 235284, 124194, 235248, 235274, 235315,\n",
       "         235284, 235310,    513, 155044, 235269,  26385, 235265, 235248, 235274,\n",
       "         129957, 235248, 235284, 235276, 235274, 235276,  10885,   8013, 235275,\n",
       "           1157, 126020,    709, 106651, 235269,  85815,    536,  57325,   3457,\n",
       "         235269,  55938,  18975, 235273, 109887,  78130, 235269, 147047,   3746,\n",
       "            546, 232747,  13750, 235265, 164582,    868,  75362,   1129,   4712,\n",
       "         204357,  85815,    536,  57325,    525,  87226, 235269, 137135,  88323,\n",
       "         181725,  85815,    536,  57325,   3457,   4712, 235269,    513,  24886,\n",
       "           1271, 190842, 235250,  19101, 235252, 235265, 235248,    109,    141,\n",
       "         235376,  63741,  74412,  17597, 101794,   1584,   1485,  44602, 126020,\n",
       "          85815,    536,  57325,   3457, 235269,  55938,   1027,  19331, 235336,\n",
       "            109,    141, 235376,  72601,  74412,    108,    141, 235325,    550,\n",
       "          32276, 235248,    110,    107,      1]])"
      ]
     },
     "execution_count": 35,
     "metadata": {},
     "output_type": "execute_result"
    }
   ],
   "source": [
    "generated_ans.sequences.to('cpu')"
   ]
  },
  {
   "cell_type": "markdown",
   "metadata": {},
   "source": [
    "### How many tokens for each example were produced"
   ]
  },
  {
   "cell_type": "code",
   "execution_count": 36,
   "metadata": {},
   "outputs": [],
   "source": [
    "df['tokens'] = df['gemma-2-9b-it-bnb-4bit'].apply(lambda x: len(tokenizer(x)['input_ids']))"
   ]
  },
  {
   "cell_type": "code",
   "execution_count": 37,
   "metadata": {},
   "outputs": [
    {
     "data": {
      "text/plain": [
       "0.250      4.000\n",
       "0.500      7.000\n",
       "0.750     18.000\n",
       "0.900     31.000\n",
       "0.950     47.000\n",
       "0.990    126.910\n",
       "0.999    883.024\n",
       "Name: tokens, dtype: float64"
      ]
     },
     "execution_count": 37,
     "metadata": {},
     "output_type": "execute_result"
    }
   ],
   "source": [
    "df['tokens'].quantile([0.25, 0.5, 0.75, 0.9, 0.95, 0.99, 0.999])"
   ]
  },
  {
   "cell_type": "code",
   "execution_count": 38,
   "metadata": {},
   "outputs": [
    {
     "data": {
      "text/plain": [
       "3909    1025\n",
       "1974    1022\n",
       "3571    1009\n",
       "1640     986\n",
       "3415     890\n",
       "3979     826\n",
       "3973     808\n",
       "1976     640\n",
       "763      444\n",
       "3887     312\n",
       "3780     288\n",
       "1909     278\n",
       "2644     269\n",
       "1484     267\n",
       "64       265\n",
       "314      262\n",
       "2407     262\n",
       "27       260\n",
       "1298     259\n",
       "30       236\n",
       "543      235\n",
       "1843     206\n",
       "3072     190\n",
       "315      182\n",
       "1074     179\n",
       "Name: tokens, dtype: int64"
      ]
     },
     "execution_count": 38,
     "metadata": {},
     "output_type": "execute_result"
    }
   ],
   "source": [
    "df['tokens'].nlargest(25)"
   ]
  },
  {
   "cell_type": "code",
   "execution_count": 39,
   "metadata": {},
   "outputs": [
    {
     "data": {
      "text/plain": [
       "158"
      ]
     },
     "execution_count": 39,
     "metadata": {},
     "output_type": "execute_result"
    }
   ],
   "source": [
    "len(generated_ans.sequences[0])"
   ]
  },
  {
   "cell_type": "markdown",
   "metadata": {},
   "source": [
    "### I compared versions using ```python use_cache=True``` with version without it and for cached version for each generated token vector is produced (only for first one it is a matrix) - but here there are also positions which are used for future cache - so for 50 tokens it is not **n^2 - 50 x 50** but **50 x `max_tokens`**. And not generated tokens but all of them (`context length`) of example. So if there is 150 tokens in prompt and 11 tokens are generated, but you set `python max_new_tokens = 200` you will get for first token:\n",
    "```python\n",
    "attensions[0][0].squeeze(0)[0].shape\n",
    "torch.Size([150, 350])\n",
    "```\n",
    "### And for next tokens\n",
    "```python\n",
    "attensions[1][0].squeeze(0)[0].shape\n",
    "torch.Size([1, 350])\n",
    "```"
   ]
  },
  {
   "cell_type": "code",
   "execution_count": 40,
   "metadata": {},
   "outputs": [],
   "source": [
    "attensions = generated_ans.attentions\n",
    "attensions = [tuple(att.cpu().squeeze(-1) for att in tok) for tok in attensions]"
   ]
  },
  {
   "cell_type": "code",
   "execution_count": 41,
   "metadata": {},
   "outputs": [
    {
     "data": {
      "text/plain": [
       "torch.Size([150, 350])"
      ]
     },
     "execution_count": 41,
     "metadata": {},
     "output_type": "execute_result"
    }
   ],
   "source": [
    "attensions[0][0].squeeze(0)[0].shape"
   ]
  },
  {
   "cell_type": "code",
   "execution_count": 43,
   "metadata": {},
   "outputs": [
    {
     "data": {
      "text/plain": [
       "(torch.Size([1, 16, 150, 350]),\n",
       " torch.Size([1, 16, 150, 350]),\n",
       " torch.Size([1, 16, 150, 350]))"
      ]
     },
     "execution_count": 43,
     "metadata": {},
     "output_type": "execute_result"
    }
   ],
   "source": [
    "attensions[0][0].shape, attensions[0][1].shape, attensions[0][2].shape"
   ]
  },
  {
   "cell_type": "code",
   "execution_count": 29,
   "metadata": {},
   "outputs": [
    {
     "data": {
      "text/plain": [
       "torch.Size([1, 350])"
      ]
     },
     "execution_count": 29,
     "metadata": {},
     "output_type": "execute_result"
    }
   ],
   "source": [
    "attensions[1][0].squeeze(0)[0].shape"
   ]
  },
  {
   "cell_type": "markdown",
   "metadata": {},
   "source": [
    "### So as you can see `torch` prepare vec for cache (these 200 additional values), but attention is in `prompt_length` + `num_generated_tokens`:\n",
    "\n"
   ]
  },
  {
   "cell_type": "code",
   "execution_count": 56,
   "metadata": {},
   "outputs": [
    {
     "data": {
      "text/plain": [
       "150"
      ]
     },
     "execution_count": 56,
     "metadata": {},
     "output_type": "execute_result"
    }
   ],
   "source": [
    "input_len = len(inputs['input_ids'][0])\n",
    "input_len"
   ]
  },
  {
   "cell_type": "code",
   "execution_count": 58,
   "metadata": {},
   "outputs": [
    {
     "data": {
      "text/plain": [
       "161"
      ]
     },
     "execution_count": 58,
     "metadata": {},
     "output_type": "execute_result"
    }
   ],
   "source": [
    "output_len = len(generated_ans.sequences[0])\n",
    "output_len"
   ]
  },
  {
   "cell_type": "code",
   "execution_count": 59,
   "metadata": {},
   "outputs": [
    {
     "data": {
      "text/plain": [
       "torch.Size([1, 350])"
      ]
     },
     "execution_count": 59,
     "metadata": {},
     "output_type": "execute_result"
    }
   ],
   "source": [
    "attensions[-1][0].squeeze(0)[0].shape"
   ]
  },
  {
   "cell_type": "markdown",
   "metadata": {},
   "source": [
    "### Values for the remaining positions are `zeros`:"
   ]
  },
  {
   "cell_type": "code",
   "execution_count": 67,
   "metadata": {},
   "outputs": [
    {
     "data": {
      "text/plain": [
       "tensor([0., 0., 0., 0., 0., 0., 0., 0., 0., 0., 0., 0., 0., 0., 0., 0., 0., 0., 0., 0., 0., 0., 0., 0.,\n",
       "        0., 0., 0., 0., 0., 0., 0., 0., 0., 0., 0., 0., 0., 0., 0., 0., 0., 0., 0., 0., 0., 0., 0., 0.,\n",
       "        0., 0., 0., 0., 0., 0., 0., 0., 0., 0., 0., 0., 0., 0., 0., 0., 0., 0., 0., 0., 0., 0., 0., 0.,\n",
       "        0., 0., 0., 0., 0., 0., 0., 0., 0., 0., 0., 0., 0., 0., 0., 0., 0., 0., 0., 0., 0., 0., 0., 0.,\n",
       "        0., 0., 0., 0., 0., 0., 0., 0., 0., 0., 0., 0., 0., 0., 0., 0., 0., 0., 0., 0., 0., 0., 0., 0.,\n",
       "        0., 0., 0., 0., 0., 0., 0., 0., 0., 0., 0., 0., 0., 0., 0., 0., 0., 0., 0., 0., 0., 0., 0., 0.,\n",
       "        0., 0., 0., 0., 0., 0., 0., 0., 0., 0., 0., 0., 0., 0., 0., 0., 0., 0., 0., 0., 0., 0., 0., 0.,\n",
       "        0., 0., 0., 0., 0., 0., 0., 0., 0., 0., 0., 0., 0., 0., 0., 0., 0., 0., 0., 0., 0., 0.],\n",
       "       dtype=torch.float16)"
      ]
     },
     "execution_count": 67,
     "metadata": {},
     "output_type": "execute_result"
    }
   ],
   "source": [
    "attensions[-1][0].squeeze(0)[0].squeeze(0)[output_len - 1:]"
   ]
  },
  {
   "cell_type": "code",
   "execution_count": null,
   "metadata": {},
   "outputs": [],
   "source": [
    "first_token_attentions = torch.stack([att for att in attensions[0]]).squeeze(1)\n",
    "last_token_attentions = torch.stack([att for att in attensions[-1]]).squeeze(1)"
   ]
  },
  {
   "cell_type": "markdown",
   "metadata": {},
   "source": [
    "### Here is how it looked like for the version without cache (*26 layers and 8 heads for gemma 2 2b*)\n",
    "```python\n",
    "\n",
    "first_token_attentions.shape, last_token_attentions.shape\n",
    "(torch.Size([26, 8, 150, 150]), torch.Size([26, 8, 169, 169]))\n",
    "```"
   ]
  },
  {
   "cell_type": "markdown",
   "metadata": {},
   "source": [
    "### I will show single matrix with max reduction on layers and heads"
   ]
  },
  {
   "cell_type": "code",
   "execution_count": null,
   "metadata": {},
   "outputs": [],
   "source": [
    "final_att_matrix = np.zeros(shape=(len(attensions), last_token_attentions.shape[-1]))\n",
    "\n",
    "for i, token_attensions in enumerate(attensions):\n",
    "\n",
    "    token_last_att = torch.stack([att for att in token_attensions]).squeeze(1)\n",
    "    token_last_att = token_last_att.numpy().max(axis=(0, 1))\n",
    "\n",
    "    final_att_matrix[i, :len(token_last_att)] = token_last_att[-1, :]"
   ]
  },
  {
   "cell_type": "code",
   "execution_count": 177,
   "metadata": {},
   "outputs": [
    {
     "data": {
      "text/plain": [
       "(20, 169)"
      ]
     },
     "execution_count": 177,
     "metadata": {},
     "output_type": "execute_result"
    }
   ],
   "source": [
    "final_att_matrix.shape"
   ]
  },
  {
   "cell_type": "code",
   "execution_count": 1,
   "metadata": {},
   "outputs": [
    {
     "ename": "NameError",
     "evalue": "name 'generated_ans' is not defined",
     "output_type": "error",
     "traceback": [
      "\u001b[1;31m---------------------------------------------------------------------------\u001b[0m",
      "\u001b[1;31mNameError\u001b[0m                                 Traceback (most recent call last)",
      "Cell \u001b[1;32mIn[1], line 1\u001b[0m\n\u001b[1;32m----> 1\u001b[0m ticks \u001b[38;5;241m=\u001b[39m [reversed_tokenizer[tok\u001b[38;5;241m.\u001b[39mitem()] \u001b[38;5;28;01mfor\u001b[39;00m tok \u001b[38;5;129;01min\u001b[39;00m \u001b[43mgenerated_ans\u001b[49m\u001b[38;5;241m.\u001b[39msequences[\u001b[38;5;241m0\u001b[39m]][:\u001b[38;5;241m-\u001b[39m\u001b[38;5;241m1\u001b[39m]\n",
      "\u001b[1;31mNameError\u001b[0m: name 'generated_ans' is not defined"
     ]
    }
   ],
   "source": [
    "ticks = [reversed_tokenizer[tok.item()] for tok in generated_ans.sequences[0]][:-1]"
   ]
  },
  {
   "cell_type": "code",
   "execution_count": 208,
   "metadata": {},
   "outputs": [],
   "source": [
    "input_len = len(inputs[\"input_ids\"][0])\n",
    "first_gen_token_idx = input_len"
   ]
  },
  {
   "cell_type": "code",
   "execution_count": 209,
   "metadata": {},
   "outputs": [
    {
     "data": {
      "image/png": "iVBORw0KGgoAAAANSUhEUgAADEgAAAT1CAYAAAAN7AU4AAAAOXRFWHRTb2Z0d2FyZQBNYXRwbG90bGliIHZlcnNpb24zLjkuMiwgaHR0cHM6Ly9tYXRwbG90bGliLm9yZy8hTgPZAAAACXBIWXMAAA9hAAAPYQGoP6dpAAEAAElEQVR4nOzdd3jdZdkH8G9H2iZtM7rSBahMWQIvDpBdoOAABXEhbl4VB2pFQJC9EceruAdLUARBmQUKBQoUKLJklC4olDZJd9M98v6Rlva0RYGe0vzK53NdvS5Kn9x5fvuccz/fpF1LS0tLAAAAAAAAAAAAAAAACqz9hp4AAAAAAAAAAAAAAADAuhKQAAAAAAAAAAAAAAAACk9AAgAAAAAAAAAAAAAAKDwBCQAAAAAAAAAAAAAAoPAEJAAAAAAAAAAAAAAAgMITkAAAAAAAAAAAAAAAAApPQAIAAAAAAAAAAAAAACg8AQkAAAAAAAAAAAAAAKDwBCQAAAAAAAAAAAAAAIDC67ihJ7CqFyf1K0udTQZMLksdAP6zg7f9Qdlq3fL0OWWrxZvn4K1PKEud0adWl6VOktTdVVmWOo/87jtlqVNOB7z/rLLUuf2+k8tSBwAAAAAAaNvK1ctZNKCmLHWG3XliWerw5vqfW04qW61eP6woS52ho04rS52Ddijfts3YuWdZ6jx42XfLUqctev8RF5WtVrexs8tSZ+ijp5elTlu036DzylKnU+OcstRJkqXdy9PPb96sPHUq5i4rS50kae5fnqWYVY1Ly1Kn+7dfLEudJBnX1Kssdbp0WlyWOgNqZpWlTpKc97a/l6XO1TPfXZY6Z+9YnvkAvNX5DRIAAAAAAAAAAAAAAEDhCUgAAAAAAAAAAAAAAACFJyABAAAAAAAAAAAAAAAUnoAEAAAAAAAAAAAAAABQeAISAAAAAAAAAAAAAABA4QlIAAAAAAAAAAAAAAAAhScgAQAAAAAAAAAAAAAAFJ6ABAAAAAAAAAAAAAAAUHgCEgAAAAAAAAAAAAAAQOEJSAAAAAAAAAAAAAAAAIUnIAEAAAAAAAAAAAAAABSegAQAAAAAAAAAAAAAAFB4AhIAAAAAAAAAAAAAAEDhCUgAAAAAAAAAAAAAAACFJyABAAAAAAAAAAAAAAAUnoAEAAAAAAAAAAAAAABQeAISAAAAAAAAAAAAAABA4QlIAAAAAAAAAAAAAAAAhScgAQAAAAAAAAAAAAAAFJ6ABAAAAAAAAAAAAAAAUHgCEgAAAAAAAAAAAAAAQOEJSAAAAAAAAAAAAAAAAIUnIAEAAAAAAAAAAAAAABSegAQAAAAAAAAAAAAAAFB4AhIAAAAAAAAAAAAAAEDhCUgAAAAAAAAAAAAAAACFJyABAAAAAAAAAAAAAAAUnoAEAAAAAAAAAAAAAABQeAISAAAAAAAAAAAAAABA4QlIAAAAAAAAAAAAAAAAhScgAQAAAAAAAAAAAAAAFJ6ABAAAAAAAAAAAAAAAUHgCEgAAAAAAAAAAAAAAQOEJSAAAAAAAAAAAAAAAAIUnIAEAAAAAAAAAAAAAABSegAQAAAAAAAAAAAAAAFB4AhIAAAAAAAAAAAAAAEDhCUgAAAAAAAAAAAAAAACFJyABAAAAAAAAAAAAAAAUnoAEAAAAAAAAAAAAAABQeAISAAAAAAAAAAAAAABA4QlIAAAAAAAAAAAAAAAAhScgAQAAAAAAAAAAAAAAFJ6ABAAAAAAAAAAAAAAAUHgCEgAAAAAAAAAAAAAAQOEJSAAAAAAAAAAAAAAAAIUnIAEAAAAAAAAAAAAAABSegAQAAAAAAAAAAAAAAFB4AhIAAAAAAAAAAAAAAEDhCUgAAAAAAAAAAAAAAACFJyABAAAAAAAAAAAAAAAUnoAEAAAAAAAAAAAAAABQeAISAAAAAAAAAAAAAABA4QlIAAAAAAAAAAAAAAAAhScgAQAAAAAAAAAAAAAAFJ6ABAAAAAAAAAAAAAAAUHgCEgAAAAAAAAAAAAAAQOEJSAAAAAAAAAAAAAAAAIUnIAEAAAAAAAAAAAAAABSegAQAAAAAAAAAAAAAAFB4AhIAAAAAAAAAAAAAAEDhrdeAxGGHHZZjjz12fX4LAAAAAAAAAAAAAACAdFyfxa+//vpss8026/NbAAAAAAAAAAAAAAAArN/fIAEAAAAAAAAAAAAAAPBmEJAAAAAAAAAAAAAAAAAKT0ACAAAAAAAAAAAAAAAoPAEJAAAAAAAAAAAAAACg8AQkAAAAAAAAAAAAAACAwhOQAAAAAAAAAAAAAAAACk9AAgAAAAAAAAAAAAAAKDwBCQAAAAAAAAAAAAAAoPDWe0Bi8eLF6/tbAAAAAAAAAAAAAAAAb3HrPSAxYcKE9f0tAAAAAAAAAAAAAACAt7j1HpDYaqut1ve3AAAAAAAAAAAAAAAA3uLWe0ACAAAAAAAAAAAAAABgfROQAAAAAAAAAAAAAAAACk9AAgAAAAAAAAAAAAAAKLyOG3oCq/vFzzvngfsr0tDQPr/+bXO22GLZWsfdcnNF/nJVpyxb1i477bwkx357QTq2ua0BeOvov1nPDDnnY6mu65p5cxbkopOuycSxjSVj+vSvzZBzPpbN39k/UyZNzzcO+8UGmi3l1n+znhly3sdTXVeVec0LctEJf1vz+A+oy5Bzj8jm2/bPlJem5xsf+b816ryte10ufN+H06NzZeYsXpjjRt6YMbOmrjFu65reOXXXA9OrS9ckyUWP352hL40uGbNJn9qc/oXBqe1emeb5C3Pan27L+JenlYzZ4R39cuJn9kuSdOzQIY+NmZQL/zI8i5csXaf9sb4NGFiX404+JDU1VZk7d2EuPPufeWFC6X7aaZe35Utf2zeVlZ3SkuTB+8fkD7+6My0tG2bOAAAAAADAhlOuXs6AAXU5/oQPpaa6Ks1zF+aCC27MC8+v1qPYebMcffQ+qezSKS1pyYMjx+V3v7tLj2IjsUlVz5y+4+Gp7dQ1zYsX5LQnr8345tJz6cMDdsmn3rb7K3+v71Kdf01/Psc9euUr/6//Jj1y3GkfTXVtVeY2L8hFp1+fF8Y3ldSp71ebIad9JFts3TdTJs3MMUf+er1uW/9Ne+Z7Zx+e6tqurdfJydfmhXGl21bfvzZDzjo8m2/TP1MmzcjXj1iz571JfW1O+d+DWvuU8xbmjN8NzYRJpX3K7bfol+M/NyhJ0rFD+zz+3Mu56Iq72nyfslwG9q3Nyd84ODXdu2TuvEU5++JbM+Gl0n203Vb9ctzR+ydZvo+enZSf/nHNfdR/0x457owV59LCXHTKdWs/l874SLbYul+mvDwjx3xy/Z5Lbc2AAXU54fgPprqmdR9dcMFNef6F0nv3zjttlqOP3jtdKjslLS0Z+eC4/O53w0vu3eW6RpLlPe8frtLzPmstPe//WaXn3bL2nvfAvrU55Wut51LzvEU569drnkvbb9kvx31x+bnUsX2eeHZSfnxp6bk0sF9tfvDtD6SmuvW6Pfent+T5F0vr7LLjpvnKZ/dKZZeKtCR5YNT4/ObSu9d4vm3SpzZnfG5waru1rlU49dLbMn5yaa0d394vJ356lbUKYyflgquHrzGnk755cGqrK9M8b1HO+fktmbD6nLbfJF89aq9Udmk9bvc/Mj6/vuKe0uPWpXeGbH1kqiu6Zt7SBblo9J8zcd6UkjoH1L83hw7Y65W/9+pcm3/PGpeznv5jybjNuvXI+bsekrpOVWlevDDHj/pnxs4pvd6SZKvqPvnhToPTq3O3JMlPnrort7387Cv/vmnXHjlrp8NS26kqzUsW5oeP/j3jmtess2X3Pjlh+w+m5/I6P3/2jgyb8sx62bbJL7XLxRd2ypxZ7VLVtSXHHLcom7yt9OAuW5Zc8buKPD6qQ5YuTbbeblmO/taidKxYOWbO5IV5+BeTsmjO0lRUtc+uXx+Qmk26lNRpWdaSJy5ryJTHmtO+Q9Kpe4f8z1f6p1u/zmvsAwDemDYXKdhrryX5xCcX5dvf6vqqYyZPbpdL/tQ5v/rN3NTVteSUkytz040VOfQji9/EmQKwqm+e+pHc8reHc8f1/8oeB26fIWd/LMd+4pclY+bNXZjL/u/2VHXrks99+4ANNFPWh2+ecVhuufqh3HHdI9lj8PYZct4ROfZjF5eMmde8IJf9bGjr8f/O4LXWOevdB+cvYx/NtROezMGbbJML3/ehfGToJSVjunTomN/s/bF874EbMqrppbRv1y61nSrXqHXSUYNy3b1P5ob7n86gXbbMaV84MJ89+6qSMWNeaspnz74qS5YuS7t2yYVf+3CO2GfHXHnHo+u2Q9azY7//wdz8z0dz281PZM99tslxJx2Sb3y59M37nDnzc/ap12XKyzNT0alDLvjpZ3LAwTvmtpuf2ECzBgAAAAAANpRy9XK+892DctONj2Xo0Cez115b5/vf/1C+fswlJWOa5yzIWWf+I5Mnz0xFRYdc+KNP5cADd8jQoU+ur83jTXTS9ofmuhcfzg2THs2gvtvltB0Oz2cf+FXJmBsm/Ss3TPrXK3//6x7fyi0vP14y5tgffDg3X/dIbr/xsewxaNsMOfUj+dbnflcyZt7chbn0l3ema7fO+fwxg9bfRi33rVMOzS3XPJzb//Fo9jhguww56/B861Ol2za3eWEu/fkd6dqtSz73rbX3vE/4wv65/q4nctOIp7Pfu7fMKUcPzhdOu7JkzJiJTfn8aVdm6fI+5XnfPCSHD3pX/jL0X2utubH5/lcOyD/veCI3D38q+7xvy5z09YPy5RP/XDJm7PNN+dIJf35lH539vUNy2OB35a83le6jY0/6cG6+9pHcfsNj2WP/bTPkjI/mW5/5bcmYeXMX5tKLl59L31j/51Jb893vHJQbb3p8lXv3B3PM1y8tGTOneUHOPOsfmTx5VioqOuRHF35yjXt3ua6RJDn2+A/m5n8s73nvu02OO/mQfONLa+l5n7JKz/tna/a8j//yAbl+2BO5+Z6nsu97tszJXz0oXzq59Fwa80JTvnjyynPp3O8cksMPeFf+csvKc+l7Xz8w/xz6eG6986nsvftWOfHbB+crQ65YYx+dduENmdwwK50qOuTHZ348g/fdLrfe+VTJuJM/PSh/H/Fkbnigda3C6Z87MEedV7pW4bmXmnLUuVdlybLlaxW+8uF8fO8d8+dhK9cqHPfVA/PP25/ILXc9lX122yo/+ObBOfr7q81p7sKc9uMb8/LyOf30tCNy0D7b5Za7Vs7pm1t9PLdMuT93NDyUPXq9K0O2PjLHPnpRSZ3bGx7M7Q0PvvL3X/3PCbmr8ZE1jtsZO38gf53wr1z3whMZPOCdOX/XQ3L4XX8oGdOlQ8f8aveP5/sP/yOPTHsx7dMuNaut6Thlx0NyzQuj8s+XHssB/bbNmTsflk/f+5vV6lTkZ+/+dE567O95dPrEtdYp57b99medsv8HlmSfwUsz8p4O+eWFnXLuxQtLxtx5a4dMGNs+5/9yQTp0TH7zk065+bqOOeTjS14Z86/fTM479q/L2/aty0sPzMqoiydl0Hmbl9R5edScTB09Lwf8aPO079guz1zblH9f1Zj3fXeTNeYFwBvTfkNPYHU7vmtpevf+zz824J67K7Lb7kvSo0dL2rVLPvThxbnzzor/+DUArD81Pbpmq+0H5M4bHkuSjLjt3+nVryb9Nu1RMq551vw89a8XsmD+og0wS9aXV47/P1vfqI8Y+u/06lubfpv2LBnXPGt+nnrkhSyYv/ZAY8/OVdmhZ79c//y/kyS3vPhs+lVVZ7NudSXjDnnbdnls6ssZ1fRSkmRZS0umL5xXMqaue2XeuVl9bh7Z+pMDhv1rTOrrumdg75qScQsWLcmSpa2/raqiQ4d0rujY5n96UW1tVbbapl/uWP5B1L3Dn03vPtXpP6B0P40b05ApL89MkixetDTjxk5Jfd/aN3m2AAAAAADAhlauXk5tbVW22qpfbr+9tZdzzz2j06dP9/TvX9qjGDu2IZMnz0ySLF68NOPGNaa+b83q5Siguk5d886aAbl5edhh2JSnUl9Zk4FVPV71a7avGZgenbrmnsaVP/G7pq5rtnxn/wy7pXWR84hhT6d3fU36DyytM2f2/Dz1+MQsWLD+f2BqTY+u2XK7ARl2Y+u2jbj9qfTqW5N+m6zW8549P089+uo977rulXnn2+tz6/2t23vnw2NS36N7BvapLRm3cNGSLF3Rp+zYIZ07dUzSxhuVZVJbXZlt3lGfofc8nSQZPnJM+vTqngGr9TLXto9W7+XW1HXNltv2z7DlC+ZH3PF0etdXp/8mazmXHpv4qve3jVnrvbvvWu7dtSXjWu/ds5KsvHf3rV957y7XNZIktXWr9bzvepWe93Or9bzHTEl9v5Xzrqtuvd6Gjmg9l+56aEzqe3bPwPrSbVvrubTqfGqqsvUWfXP78NY6d9//XPr0qs6AfqV1xoxvzOSG1n20aPHSjJ3QmH71pc+3V9YqPFi6VmGT1dcqLF6SJctWrlXostpahdqaqmyzeX1uu3v5dfLAc+nTc83rZMyExry8ypzGTGhKvz6rHLeKbtmq26a5s2FUkmTE1MfTq3Nt+nXplVezdffNUlvRLSOnlQYbe3Suyg51/fPPia3/f+ikZ9K3qjqbdi09bh/eZPs8Nm1SHpn2YpJkWVoyY9HKNR09OnXNtjX9c9Ok1uv29slPp2+X6myy2rPkAwN2yBMzXsqj0yeutU45t23WjGT8c+2z5/6tv8HjvXsuzdSm9pkyqV3JuBfGtc8OOy9Nx4qkXbtk53cvzT13rPwZ5QtmLcmM8fOz6V61SZIB76vOvKlL0jy5NGjRrl2ybHFLli5elpaWliyetzSVPax/BSinDRaQWLhwYWbPnl3yZ+HC1/ZCv7GxffrUL3vl7337LktjY5vLegC8ZfTuW5PpTXOybOnKe3PTyzPTZ7U3i2yceverXfP4T56ZPqt9oPLf9KuqTtP85ixd5V3/y/Nmp3/X6pJxW9b0yqKlS/L7vY/IjQd/KT/a7cPp0bmqZEx9XfdMnTU3S5etrDVl+pz061laK0n69azOVad8JsN+8tU0z1+Yvw1/fI0xbUnv+upMn9acZUtXbltjw6z0qX/1xkJdj67Zc5935sH7x7wZUwQAAAAAANqQcvVyeveuzvTpzVm2Sv+lsXF2+tSv2X9Zoa6ua/baa+uMfGDs6543bU99l5pMXTAnS1tWnktT5s9Kvy61r/o1hw7cNTe//FiWrPI1rf2u1c7JhlnpvQGDNL371mTGGtfJrNfd867v2T1TZ67Wp5w2J/U9u68xtl+v6lxx1lEZevHX0jx/Ya65o233Kculvlf3TFttHzVMnZ36Xmvuo769q3PJhUflpj8ek7nzFuXvtz1W8u+9+1Zn+tTm0uM2ZcOeS21N797d13rvru/zH/rLy+/dD4xcee8u1zWSJL37rDhuq/W8/8Nxq+vRNXvu+848eN/KnneftVxvr3ou9arOZecdlVt+e0ya5y3KtaucS316dc+06aV1Gptmp773qz/fetR2zd67b537Hx5X+n3WtlZhxpz07bH2tQp/OfkzufNHrWsVrr575T2gvmf3TJvx2rZt5Zyqss9uW+W+USvn1LtzbaYvmpVlWeW4LZiRPl3q1lYiSTK47/syrHFUyb0+SfpVVqdxQemajsnzZqV/Velx26K6dxYtW5Lf7P6J/GPQ0blg10NT12nlmo76yupMXdhcUn/y/FnpV1la5x3d+mTRsiX5+XuOzNV7fS1n73RYSZ1ybtu0pnap7dGSDh1a/96uXdKrz7JMbSwNSLxjy2V55IEOmTc3WbIkeeCeDmlqWDlm/tTF6VLbMe07tFtep12qelVk3tTScFa//+me3ttV5cajR+fGo59L45Nzs90ner/qvAF4/TZYquDcc89NTU1NyZ+Lf9G8oaYDABREh3bts3vft+ekh27Jh275QxrmzcmZ7z7oDdebPG12PnXGFTnwe79Np44dst8uW5RxthteVVWnnHnBJ3L1nx/Ic89O3tDTAQAAAAAA3iKqqjrlrLOPyF//MjLPPTdlQ0+HDaBLh4oc2H+HXP/SqA09lTZp8tTZ+czJl+cD3/xNOnXskH133XJDT6nNmdI0O58/7vIccvSvU9GxQ/Z+j320vlVVdcrZZ30sf/nrg23m3l1V1SlnXrhuPe8pU2fnsydcng99tfVc2mcdzqWqyk4594cfzVV/fyijxza84TqTp83OJ8+6Igcc/9tUdOyQ/XZ+42sVqio75fwfHJYrr38oo8e98Tl1bt8pe/feJbdNeeAN1+jQrn127/P2nPKvm3PosN+lYf6cnL7zB95Qnff13jxnPvHPfPyeX6VhweycvMOH3/C8yrFt+wxemne9e1lOG9Ilpw3pnH4DWtK+w+uvM2Pc/Mx+cWE++Jut86HfbpU+O3TNv35nPQdAOa3XgERNTU1Gjx691n878cQTM2vWrJI/X/9Gt9dUt0+fZWlsWDn1KVPap0+fZf/hKwBYn5qmzEqP3t3TvsPKe3Pv/rVpXP6rc9m4NU2euebx71ebxuW/6vK1mjxvdnpXdkuHdivT9f2rqvPy3Nkl416eOzsjG19Iw/zWYOX1z/87O/XqXzKmYcac9Krpmg7tV9bq26N7Jk8rrbWq+QsXZ+jDo3Pwe9/5uub9ZmtqmJ0ePbu98hMHkqRPfU0al//azFVVVnXKOT/+VO6/97lc+9cH38xpAgAAAAAAbUS5ejlNTbPTo0e3tF+l/9KnT3UaG9bsv1RWdsp5538i99//XK655uE3PHfaloYFs9KrS/d0aLfyXOpbWZPJC2audfwBfbfP+DmNmdDcVPL/W/tdq52T9TVpmrJmv+vN0jRlVurWuE5qXnfPu2HanPSqXa1P2bN7GqbNedWvmb9wcW4fOTqDd9/mdc+7iBqmzknP1fZRfa/qNEz9D/toweLccd+zOXDP0l5u05TZ6dGrW+lx67thz6W2pqlpzlrv3Q2Na+kvV3bK+ed9PPffP2aNe3e5rpEkaWpccdxW63mv5bhVVnXKOT9Z3vP+S2nPu3Et19t/PZcWLs4dDzybwe9feS41Tp2Tnj1K6/TpXZ2GprU93yryo9M+lvseHJur/7Fm+GvK2tYq1HXPlOn/Za3CqNH5wHtWzqlh2pz0rHtt21bZpSIX/fDwjHhobP56wyMl/9a0cGZ6dKpJ+1WWifbuUpfGBTPWOpc9e++UF+ZNzsR5a4YsJs+fnT5dStd09KuqycvzSo/by/Nm5cGmF9KwoHWu/5j4ZHbqMWDlts2fnV6du5U8S/pV1mTy/NI6U+bPysNTJ6RxeZ2bXno8O9YNXC/b1rN3S2ZOb5elS1v/3tKSTG1sn159WkrGtWuXfPyzi3PBrxfkrJ8tzMDNlmWTzVauW63sVZEFM5e88ttRWlpaMm/q4lT1qiip88Lds9J7+67p1LVD2rVvl832qU3jv+eudd4AvDHrNSAxa9asbL311mv9t86dO6e6urrkT+fO7dY6dnV77rU4D9zfMdOnt0tLS3LjDRXZd9/F//0LAVgvZk2fm7FPv5z9PrxTkmSPA7fP1CmzMnni9A07Md4Us6bPzdinXs5+h+ycJNlj8PaZ2jArkydOe111pi2cl6emT8lH3rZ9kuTgTbbJlHlz8kJz6ZvXmyc+kx179Eu3jp2SJPv03zzPzmgsGTNjzvw8O7ExH3hf6wcIg3bZMo0zmvNSU+kb6oG9a9Jx+Qc4HTu0z747b5ExL5V+QNvWzJw5L2NHT8n+g3dIkuy5zzaZ2jQ7L08q3U9dKity7kWfyqgHx+fKS0dsiKkCAAAAAABtQLl6OTNnzsuYMVNywAGtvZy99to6TU1z8vLLq/UoulTkvPM/kYcfGp8/X3F/eTaCNmHGorl5dtbL+UD/dyVJBvXdLo0LZueleWvvCx86cNf846VH1vj/s2bMzdjRkzPo4B2TJHsM2jZTG2fn5Zc2XH951vS5GffMyxn0odZt2+OA7TK1YXYmv/j65jRjzvw8+3xjDtq9tU+537u3TOOMOXmpcWbJuIF9atNhlT7l3rtukbEvTl33DSmAmbPnZ/SExgzea9skyT7v2zJN0+Zk0pSZJeMG9F1lH3Vsn73fu2XGTSzt5c6aMTdjn52cQR9Yfi7tv/xcep3HbWPWeu9uWMu9e2bJuC5dKnL+eR/PQw9PyBV/XvPeXa5rJElmzlit573vNq3HbW097x9/KqNGjs+Vl6zZ854xe35GP9+YwXu0nkv7vmfLNE6fk5caSrdtYP1q19u7t8zYVc6lmbPm5blxDTlgn9Y6e+++VZqmzsmk1cIflV0q8qPTjsiD/5qQy64eudZtmzFnfp59sTEfeO8qaxVmNufF1dYqbNK7Jh3br5zTfjttkTGTVpvT+MYcuPfy62S3rdZ6nVR2qchFp3wsDz76fC69Zs05zVrcnLHNL2a/+l2TJHv0elemLpyZyQvWfr8Z3Pd9GTpl7ds2feG8PDVzcg7ZtPW4DR7wzkyZPzsT55Yet1teejo71PVP1+VrOvbut0WenbUylDB90dw8M2tyPjig9bo9oN+2aVgwOy+u9iwZOvnf2a52QLp27Jwk2bN+q4yevbJOObetpi55+xbLcu8drb8O4sF7O6Rnr2XpO6A0ILFoUdK8PKMye1Zy/V8qcsjHl7zy711qOqb27V0y8Z6ZSZJJI2enqmfHdOvXuaRO1/qKNP17bpYtbg1XTH5kTmo2LR0DwLpp19LS0vLfh70x7du3zzbbbJOnn376NY1/cVK//OTHXfLgyNbwQ3VNS6oqk8uuaM5FP+qS3XZbkt3f3/pAuenGivzlqtaHwrt2WpJvf2dBOnZsrbPJAL9uCODNcPC2P3jlvwe8rVeGnPOxdK+tyrzmBfnJSdfm+TENOfaMj2bkXc/kwbueTecuFfn9zd9NRaeOqereObOmzc2wGx7NJT+5Lbc8fc4G3BLeqIO3PiFJMuDtvTLk3CNaj//chfnJiX/L88815NizDs/IO5/Og3c+03r8h34vFZ06pKpbl8yaPjfD/vGvXPLjoRl9anWS5O3de+TC3T6Uuk6VaV68KN8feWNGz2rKue/5QO6YNCbDJo1JknzkbdvnK9vulpaWlkyZPycnPXRzJs9rfRdad1dlkmSz+rqc9oUDU9OtMnPnL8rplwzN2EnT8sPP7p+7Hx+fex4fn4/uuUM+OWinLFvWkg4d2ufhZybmZ9fcm0VLluaR331nA+zR/+yA95+VJBm4aY8cd9Ihqa6uzLx5C3Ph2Tfk+fFN+e4JH8wDI57LAyPG5NOffX+O+tJeeWHCyg9R7rnzmVx52X25/b6TN9QmAAAAAAAAb6Jy9XIWDahJkgzcpEeO//6HUl1dmbnzFubCC27KhAlNGTLk4Nz/wJg8cP/YfPrI3fO5z+2R559fuUDx7rufzZV/vj/D7jxxg+wH1s3/3HLSK/+9WddeOW2Hw1PTqSpzlyzM6U9cm7HNDfnh9h/N3Y3P5J7GZ18Zd/nux+SgO8/LvKWLXvn6Xj9s/SnaAzfrmSGnfiTVNa3n5EWnX5/nxzXm2ycfkpH3jM7Ie0anc+eK/OHv30xFpw7p2q1LZk6fm2E3P54/XTwsQ0edVpZtO2iHlds28G29MuSsw9N9+Zx+/MPWnve3T/toRg5/JiOHL+953/idVFR0TNfunTNz+tzcecNj+dPPbsuMnXsmSTbtW5dT/nfw8j7lwpz5u9sy7qWp+cEXD8i9j47LvY+Oz0f22SEfP3Dn1j5l+3Z5+OkX84u/3pNFi5fmwcu+W5Zta4vef8RFSZJN+9flpK8flOpuXTJv/qKc/cuhGT9xak746oEZMWpcRowal0P23yFHHLxLli5blo4d2mfUkxPzyyta91GSdBvb+hP5B27WM0PO+Giqaypbz6VTr8/zYxvz7VMOyci7R2fk3aPTuUtF/nD9N1PRqWO6dms9bsNueiJ/+vkdGfro6Rtsf6xv+w06L0myycAe+f7xH2ztL89dmAsuvPmVe/cD94/J/Q+MzZGf3m2t9+4/X/lAOjW29uLX9RpJkqXdW/v5AzftkeNOPuSVOa215/255T3v8av0vO96Jldeel+aN2uts2m/upz81YNS071L5s5flLN/PTTjXpyaE48+MPf+a1xGPDIuh+63Q444aJcsW7YsHTq0z6h/T8zFV7aeSxVzWxeobzKgLice+4HWOvMW5bz/uyXjX5ia739jcO57aGzue2hcjjriffnCp3bPhFUChsPvG53L/9a66L65f+vixc3q63L65w5MTdfKzF2wKKddOjRjX56WH35m/9z9xPjc88T4HLbHDvnkvjtlWUtLOrRvn4eenZif/b11rUJVY+s5vkn/upz0zYNfmdM5v7g14ydOzfHHHJgRD4/LfQ+Py2cPf2+++IndM+HFlXO66/7RuezaB9P92y8mSQZU9smQrT+d7h27Zt7SBfnJ6Cvz/LzJOXbLT2bktH/nwen/fmXc/+08JJ958JTMX7qw5Fwa19QrSfL2bj1z3q6HpLZTZZqXLMyJo27Ic7Mbc/YuH8qwyc/lzsnPJUkO3XSHHL3V7lmWljTOn5OT/3VTpsyfnS6dWn8I9tu69syZOx2Wmk6VmbtkYU557LqMmdOY03Y8NMMbns3whtFJkg8NfFe+uPkerXUWzMnpj/8jDQtmZ0DNrLJt23lv+3uS5OUX2+XiCzuleXa7VFa15JjjFmXTt7fk1xd1yq67Lc2uuy/NzBnJ6UO6pF37pGVZcvBHl+TAD7euZ7165ruTJHMmLczDF0/Koualqahsn12PGZCazbpk1K8mpf+u3dP/3dVZunhZHvvD5Ex9dl7ad2iXzrUds8v/9k+3+k45e8e/r+1yBuB1anMBiXIQkAB4c6wakFhXAhLFtOJD9XW1IiBRDisCEuuqLQck1pWABAAAAAAAvDWUq5ezIiCxrgQkimnVgMS6WhGQWFfrIyCxrlYEJNbVWyEgUQ4rAhLr6q0QkFhXKwIS5bAiILGuVgQk1tWKgEQ5rAhIrKsVAYl1tSIgUQ4rAhLrakVAYl2tCEiUw4qAxLpaEZBYVwISAOXRfkNPAAAAAAAAAAAAAAAAYF0JSAAAAAAAAAAAAAAAAIUnIAEAAAAAAAAAAAAAABSegAQAAAAAAAAAAAAAAFB4AhIAAAAAAAAAAAAAAEDhCUgAAAAAAAAAAAAAAACFt94DEqNHj17f3wIAAAAAAAAAAAAAAHiLW+8BiQ4dOqzvbwEAAAAAAAAAAAAAALzFrfeAxBZbbLG+vwUAAAAAAAAAAAAAAPAWt94DEgAAAAAAAAAAAAAAAOubgAQAAAAAAAAAAAAAAFB4AhIAAAAAAAAAAAAAAEDhCUgAAAAAAAAAAAAAAACFJyABAAAAAAAAAAAAAAAUnoAEAAAAAAAAAAAAAABQeAISAAAAAAAAAAAAAABA4QlIAAAAAAAAAAAAAAAAhddxfRafMGFCKioq1ue3AAAAAAAAAAAAAAAAWL8Bic0222x9lgcAAAAAAAAAAAAAAEiStN/QEwAAAAAAAAAAAAAAAFhXAhIAAAAAAAAAAAAAAEDhCUgAAAAAAAAAAAAAAACFJyABAAAAAAAAAAAAAAAUnoAEAAAAAAAAAAAAAABQeAISAAAAAAAAAAAAAABA4QlIAAAAAAAAAAAAAAAAhScgAQAAAAAAAAAAAAAAFJ6ABAAAAAAAAAAAAAAAUHgCEgAAAAAAAAAAAAAAQOEJSAAAAAAAAAAAAAAAAIUnIAEAAAAAAAAAAAAAABSegAQAAAAAAAAAAAAAAFB4AhIAAAAAAAAAAAAAAEDhCUgAAAAAAAAAAAAAAACFJyABAAAAAAAAAAAAAAAUnoAEAAAAAAAAAAAAAABQeAISAAAAAAAAAAAAAABA4QlIAAAAAAAAAAAAAAAAhScgAQAAAAAAAAAAAAAAFJ6ABAAAAAAAAAAAAAAAUHgCEgAAAAAAAAAAAAAAQOEJSAAAAAAAAAAAAAAAAIUnIAEAAAAAAAAAAAAAABSegAQAAAAAAAAAAAAAAFB4AhIAAAAAAAAAAAAAAEDhCUgAAAAAAAAAAAAAAACFJyABAAAAAAAAAAAAAAAUnoAEAAAAAAAAAAAAAABQeAISAAAAAAAAAAAAAABA4QlIAAAAAAAAAAAAAAAAhScgAQAAAAAAAAAAAAAAFJ6ABAAAAAAAAAAAAAAAUHgCEgAAAAAAAAAAAAAAQOEJSAAAAAAAAAAAAAAAAIUnIAEAAAAAAAAAAAAAABSegAQAAAAAAAAAAAAAAFB4AhIAAAAAAAAAAAAAAEDhCUgAAAAAAAAAAAAAAACFJyABAAAAAAAAAAAAAAAUnoAEAAAAAAAAAAAAAABQeAISAAAAAAAAAAAAAABA4QlIAAAAAAAAAAAAAAAAhScgAQAAAAAAAAAAAAAAFJ6ABAAAAAAAAAAAAAAAUHgCEgAAAAAAAAAAAAAAQOEJSAAAAAAAAAAAAAAAAIUnIAEAAAAAAAAAAAAAABSegAQAAAAAAAAAAAAAAFB4AhIAAAAAAAAAAAAAAEDhCUgAAAAAAAAAAAAAAACFJyABAAAAAAAAAAAAAAAUnoAEAAAAAAAAAAAAAABQeAISAAAAAAAAAAAAAABA4QlIAAAAAAAAAAAAAAAAhScgAQAAAAAAAAAAAAAAFJ6ABAAAAAAAAAAAAAAAUHgCEgAAAAAAAAAAAAAAQOEJSAAAAAAAAAAAAAAAAIXXrqWlpWVDT2KFKZP6l6VO3wEvl6XOxmy3T19UtloPXDmkbLXamoO3PqEsdW4ZfV5Z6gDw5tnzoz8qS52qiXPKUidJhj5yelnqHLTDSWWpc+uTZ5elzsZul6/9pCx1FnctS5k8+aPvlKcQ8F8Nfnd57ttJMvThU8tWC9qSg7c6vmy1bnnu/LLUGbzraWWpM3RUeeoAAGyMDnzPGWWrddtDp5StFlAsg/+nfJ+XlOvz942Z3vl/t/Mx5ekHJEn1C4vLUqfdsrKUyfBbvl+eQmW07+DyfBZ019DyfT5VruukpUtFWeokya2Pn1m2WuWw3wHluwd0apxbljptbR+1RXt/8IKy1br7prZ1P3n/EeVbQzdtu/L8rOpeTy4tS50R136vLHXK6T2f/3FZ6szt264sdZKkbkx59vecL8wqS51/7PT7stRJkrcNnFy2WgBF4zdIAAAAAAAAAAAAAAAAhScgAQAAAAAAAAAAAAAAFJ6ABAAAAAAAAAAAAAAAUHgCEgAAAAAAAAAAAAAAQOEJSAAAAAAAAAAAAAAAAIUnIAEAAAAAAAAAAAAAABSegAQAAAAAAAAAAAAAAFB4AhIAAAAAAAAAAAAAAEDhCUgAAAAAAAAAAAAAAACFJyABAAAAAAAAAAAAAAAUnoAEAAAAAAAAAAAAAABQeAISAAAAAAAAAAAAAABA4QlIAAAAAAAAAAAAAAAAhScgAQAAAAAAAAAAAAAAFJ6ABAAAAAAAAAAAAAAAUHgCEgAAAAAAAAAAAAAAQOEJSAAAAAAAAAAAAAAAAIUnIAEAAAAAAAAAAAAAABSegAQAAAAAAAAAAAAAAFB4AhIAAAAAAAAAAAAAAEDhCUgAAAAAAAAAAAAAAACFJyABAAAAAAAAAAAAAAAUnoAEAAAAAAAAAAAAAABQeAISAAAAAAAAAAAAAABA4QlIAAAAAAAAAAAAAAAAhScgAQAAAAAAAAAAAAAAFJ6ABAAAAAAAAAAAAAAAUHgCEgAAAAAAAAAAAAAAQOEJSAAAAAAAAAAAAAAAAIUnIAEAAAAAAAAAAAAAABSegAQAAAAAAAAAAAAAAFB4AhIAAAAAAAAAAAAAAEDhCUgAAAAAAAAAAAAAAACFJyABAAAAAAAAAAAAAAAUnoAEAAAAAAAAAAAAAABQeAISAAAAAAAAAAAAAABA4QlIAAAAAAAAAAAAAAAAhScgAQAAAAAAAAAAAAAAFJ6ABAAAAAAAAAAAAAAAUHgCEgAAAAAAAAAAAAAAQOEJSAAAAAAAAAAAAAAAAIUnIAEAAAAAAAAAAAAAABSegAQAAAAAAAAAAAAAAFB4AhIAAAAAAAAAAAAAAEDhCUgAAAAAAAAAAAAAAACFJyABAAAAAAAAAAAAAAAUnoAEAAAAAAAAAAAAAABQeAISAAAAAAAAAAAAAABA4QlIAAAAAAAAAAAAAAAAhScgAQAAAAAAAAAAAAAAFJ6ABAAAAAAAAAAAAAAAUHgCEgAAAAAAAAAAAAAAQOEJSAAAAAAAAAAAAAAAAIUnIAEAAAAAAAAAAAAAABSegAQAAAAAAAAAAAAAAFB4AhIAAAAAAAAAAAAAAEDhCUgAAAAAAAAAAAAAAACFJyABAAAAAAAAAAAAAAAUnoAEAAAAAAAAAAAAAABQeAISAAAAAAAAAAAAAABA4QlIAAAAAAAAAAAAAAAAhScgAQAAAAAAAAAAAAAAFJ6ABAAAAAAAAAAAAAAAUHgCEgAAAAAAAAAAAAAAQOEJSAAAAAAAAAAAAAAAAIUnIAEAAAAAAAAAAAAAABSegAQAAAAAAAAAAAAAAFB4AhIAAAAAAAAAAAAAAEDhCUgAAAAAAAAAAAAAAACFJyABAAAAAAAAAAAAAAAUnoAEAAAAAAAAAAAAAABQeAISAAAAAAAAAAAAAABA4QlIAAAAAAAAAAAAAAAAhScgAQAAAAAAAAAAAAAAFJ6ABAAAAAAAAAAAAAAAUHivKyAxYcKE9TUPAAAAAAAAAAAAAACAN+x1BSQ233zzvP3tb88Xv/jFXH755XnppZfW17wAAAAAAAAAAAAAAABes46vZ/Cdd96Z4cOHZ/jw4bnqqquyaNGivOMd78h+++2XfffdN/vuu2/q6+vXaUI/+3nn3H9/x0xpaJ/f/3Zuttxi2VrH3XRzRf58Vae0LEt23nlJvvvthen4uraGJBnYtzanfPXg1HTvkuZ5i3LWr2/NhEnTSsZsv2W/HPeF/ZMkHTu2zxOjJ+XHl96VxUuWbogpbxD9N+uZIed9PNV1VZnXvCAXnfC3TBzbWDKmz4C6DDn3iGy+bf9MeWl6vvGR/9tAswWgnAb2q80PvnVwaqsr0zx3Uc75+S15/sXSZ+UuO2ySrxy1V6q6dEpLS0seeGR8fn35PWlpWTmm/yY9ctzpH011bVXmNi/MRaddlxfGN5XUqe9XmyGnfSRbbNMvUybNyDGf/vV63bb+m/bM984+PNW1XVufbydfmxfGlT7f6vvXZshZh2fzbfpnyqQZ+foRv1ivc9qYbdK7Nmd8bnBqu1Wmef7CnHrZbRk/ufRc2vHt/XLip/ZLknTs0CGPjZuUC64eXvK6a9NetTn7k4NT27UyzQsW5uS/3JZxDaV1VvX7rx6edw7ok/f/8FfrZ8OA16T/Jj1y3GkfSXVNVebOXZCLTv/HWp4DNRly6keyxdZ9M+XlmTnmyN9soNnCm6//Zj0z5PxPrHzfffzfMnFsQ8mYPgPqMuS8I7L5tgNa33cf+rP1O6dNeuS401a8fluQi06//tVfv23dN1MmzcwxR67f128AABub/pv0yHGnHpqa5a+5fnTGP9d4zbXTrm/LF78+KJWVndKSljx039j84Rd3lHz2Bry1tcXP3zdmeuevzaYregLLP8s/5VV6Aj/45MqewKPjJuWCv5X2BAb0r8sPvvuB1FRXZu7chTn3Jzfn+YmldXbecdN85fN7p7KyIi0tyciHx+U3l9xd8qwc0L8uJw5ZXmfewpx30VrqvGvT/O8XVqnz0Lj89k93t/ln7oD+dTnhuA++so/Ov+jmPP/C1JIxO79r0xz9pb1T2aVTkmTkg+Py2z8OX2/bVq7rpP+mPfK9Mw9vrTNnQS465bq19/LOOCybL7+/ff0Tv1w/G1VmAwa0HrfWz8wX5oILb1rzuO20WY7+0t7pUtkpaWnJyAfH5Xd/WPO4bcz7qa0p1z2pLRrYtzYnf6N1Dd3ceYty9sW3ZsJLpdu23Vb9ctzRy9fQdWifx5+dlJ/+cc01dJv1qM15Hx2cuqrKzFmwMCdef1vGNr16P/eSzx2ebfv1yXvOK+3nDuxXm5O+sXytwrxFOecXt2TCi2vO6Xv/e0DrnDq2zxPPTMpP/3Bnm1/Xt0l9bU798kGp7V6Z5nkLc8bvh2b8y6XbtsPm/XL85wYlad3fjz33ci76c+n+3rRnbc75eOu+bl6wMD/4220Z1/jq+/qPRx+ed/bvk91OX7N3Xq79vWnXHjnzXYenrlNV5ixZkFMeuy7jmkvvSUmyRff6nLD9B9OzU7ckyS9G35FhU55+5d9/+YvOGXl/RRoa2ueXv2nO5q+yjvbWmyvy1790SsuydnnXzkvyzWMXWEcLkNf5GyT22WefnHbaaRk+fHhmzJiR22+/PZ/61KfyzDPP5POf/3z69++f7bbbbp0mtM9eS/Lz/5uXvvVrv6EnyeTJ7fKHP3XKz382L1deMTczZrTPDTdWrNP3fas6/ksH5Po7n8gnhvwpV9zwUE7+6kFrjBnzQlO++MM/53M/uDyfOf7S1FVX5fAD3rUBZrvhfPOMw3LL1Q/l6IMuyt9+d3eGnHfEGmPmNS/IZT8bmvOHXLUBZgjA+vK9rx2YG257Ip/++h9z5XUP5QffPHiNMXOaF+a0i27MUd/6U778vcuz/Tb9c9A+pa+Jjj3pw7n5ukfypcN+nqsvHZEhp310jTrz5i7Mpb+6M+eddM16255VfeuUQ3PLNQ/nyx/+Sa7+4z0Zctbha4yZ27wwl/78jpx//NVvypw2ZicfOSh/H/FkPnraJbnktlE5/bMHrjHmuZeactR5V+VT5/w5Hz/rstR1r8rH99qxZMwpHxuUa0Y+mQ+ff0n+eNeonPXJNeus8Nm9dsmLU2eVfVuA1+/YEz/U+hz42C9y9aX3Zciph64x5pXnwMl/3wAzhA3rm2ccllv++mCOHvyj/O23d2fI+a/yvvunt71p77uP/cHy12+H/zxXX3Zfhpz6kTXnNHdhLv3lnTnvpGvflDkBAGxsvn3iB3Pzdf/KFz92ca6+7P5875RD1hgzZ/aCnHPStTn6k7/K1z/7u2y7w8Ds/4G3Vp8K+M/a4ufvGzO989fmpE8PyrUjnsxHTm/tCZzxKj2Bz5x/VT557p9zxNmXpcdaegLf+8aBueHWx/OZ//19rrzmwZz4nQ+sUae5eUFOv+Cf+dzX/pj/PfbSbPfOARk8aPuSMUO+eWBuvOXxHHX073PV3x7MCUPWrDOneUHOOO+f+fxX/pivfPPSbL/tmnXaou8eOzg33vxYPvul3+Wqqx/M8a+ybWee88984X//kP/9+iXZbtsBOXD/9bdt5bpOvvXDQ3PLtaPy5UN+lqv/NCJDzljz/ja3eWEuvfiOnH/i38q6Devbd489KDfe/Hg+94Xf5i9/HZnvH/fBNcbMmbMgZ579j3zxy7/PV465JNttNyAHHrDDGuM25v3U1pTrntQWff8rB+SfdzyRTx37p1zxj4dy0tfXXEM39vmmfOmEP+fzx12eo4Zcmrqaqhw2eM33Jqd/eFCufuTJHPTzS/L7+0bl3I+8ej/387vtkonT197PPe4rB7bO6Zt/zJ+veyg/+MaaaxXGPt+ULx9/Rb7wvcvy2e9ckrqaqnz0oJ1e+4ZvICd+bv9cd/cT+dgJf8plNz+cU748eI0xz73YlM+dfmU+c8oV+dTJl6VHdVU+tl/p/j7tsEG55qEn88GLLskf7h6Vc4549X39uT12yYvTXr13Xq79/cMdDs21E0flkOE/y5/GjcgZO615T+rSviI/2/XTufjZO/LRu/8vh9/98/xr+vMlY/bca0ku+tnc1P+HdbRTJrfLpZd0zkU/nZc/Xd6cmTPa5WbraAGSvM6AxKq6dOmS/fbbLyeffHJOP/30fOtb30q3bt3y7LPPrtOE3vWupenT+z9HRoff3THv331JevZoSbt2yaEfXpRhd4q9vV511ZV559vrM3REa/LwrofGpL5n9wysry0Zt3DRkixd2vqgrejYIZ07dWzzqd5yqunRNVttPyB3/vPRJMmIof9Or7616bdpz5JxzbPm56lHXsiC+Ys3xDQBWA9qa6qyzeb1ue3u1mfl8AeeS59e3TOgb23JuDETGjO5ofWN9KLFSzNmQlP69ql55d9r6rpmy3f2z7Cbn0iSjBj2dHrXV6f/wB4ldebMnp+nHpv4pjxLanp0zZbbDciwGx9vndPtT6VX35r026R0Ts2z5+epR1/IgvmL1vucNmZ13Svzzk3rc/NDzyRJhj06JvV13bNJ75qScQsWL8mSZctfd3XokC4VHbPqy64e3Sqz3cD63Piv1jq3PzEmfWu6Z5OepXWSZPP6ntlv+83zh7seXj8bBbxmNXVVrc+BW5Y/B+58Jr3ra9J/YF3JuDmzF+Spx190z+Utp6ZH12y1w8BV3nc/+R/edz+fBfPW/zXyyuu3W1Z9/Vaz9tdvj0/MggU+CwAAeL1q66qy5Tb9M+zW1tdc977Ke6Vxz03JlJdnJkkWL1qacc9NSd/+tW/ybIG2qi1+/r4x0zt/beq6VWbbVXoCdzw6JvW1/70n0LmidC1GbU1Vtt6yb26/86kkyd33PZfevbtnQL/akjpjxjdm8pSVfaqx4xtL+lS1NVXZeqtV6oxY3u9arc7YcavVGdeYvvVr9h/aklf20bDWbbtnxOj06d09/Vd7rbDqti1evDRjxzest20r13VS06Nrtty2f4bdtLyXd8d/6uVNLNTnyrW1Vdlqq765/Y5/J0nuuffVjltDyXEbt5ZzcmPeT21Nue5JbVFtdWW2eUd9ht6zfF3AyDFrXRfwWtbQ9ehame371+efT7Q+A4Y+3drP3bTHmvtgi949M2ibzfO7EWv2c2urV1urMPK59On5WufUthf21XWvzDZvr8+t97fuoztHLV+z2Ke2ZNxat22V7nmPrpXZbkB9bni0tc5t/x6TvrXds+naeud9ema/7TbP74evvXderv3do1PXbFvTPzdNar0n3TH5qfTtUpNNqkrvSQcP2DFPzHwpj86YmCRZlpbMWDSvZMwOOy5N7/+yjvbeeyryvt2WpMfydbQf/PDiDL9LQAIgeQMBiUWLFuWee+7J6aefnn333Te1tbX56le/mhkzZuQXv/hFJkyY8JrqLFy4MLNnzy75s3Dha3s4NzS2T339yrF9+7akofENZz3esvr07J6pM+dm6bKV+7Jh2uzU9+y+xti+vapz2blH5ZbfHJPmeYty7e2PvYkz3bB696vN9KY5WbZ0ZRqzafLM9PHhO8BGr0/P7pk2Y7Vn5dTZqe+95rNyhR61Vdlnt61y/6hxr/y/3vXVmT61ufRZMmVWevfbcB8E9e5bkxlrPN9mpc9qH2BRHn3rumfq7NJzacqMOenbo3qNsf16VOcvJ30md1741TTPX5ir7358ZZ2a7mlarc7kmXPSr660Tsf27XPaEfvn9GuGZdmytv0BGLwV9K6vyfRpc7Js6crrsWnKrPTu27YbAvBm6d2vNtMb29b77t711cuv21Xm1OC6BQAop7W9V2qcMit9/sNrrrqeXbPnoG0zcsRzb8YUgQJoi5+/b8z0zl+bV+0J1K29J/DXH3wmd13w1TQvWJir71nZE+jTu3umTS+t09g4J316r1lnhR51XbP3HlvlgYdW9qnWVqehaU769Hl9ddqi1m1rLumFNDTNTv1/2Ed1dV2z9x5b54EH18+2les66V1fkxlrub/12Qjub717d8/01Y5bY+Ps1P+HRfR1dV2z155b54EHx5bW2oj3U1tTrntSW1Tfq3umrb6Gburs1Pdayxq63tW55MKjctMfj8nceYvy99seK/n3ftXd0zRntX7urDnpV7NmP/fMQ/bPqTcMy7K1BBrqe73KWoVXm9NFn82Nf/p6muctzHVDH1tjTFtS32PN/T1l2pz0XcuaxX69qvPnM47KbT//WprnLcw1w1bpndeuZV/PnJN+tWvu69MP3z+n/31Ylr5KeKRc+7u+siZTFzZnacvKe9KUBbPSr7L0nrR5995ZvGxJfv7uz+Svex6Ts3Y6PHWdqtY6t/+ksbF9yW+YqK9flkbraAGSvM6AxH777Ze6urocc8wxaWxszFe+8pWMGzcuo0ePzu9+97scddRR2XTTTV9TrXPPPTc1NTUlf37+i+Y3tBGsf1Omzs5nT7w8H/rar1NR0SH7vGfLDT0lAGhzqio75bwfHJarrn8oo8c1bOjpUFCTp8/OJ8++Igec8NtUdOyQ/Xbe4nXX+NqB78sdT47NhMbp62GGAAAAAG++qq6dcsZFn8zfLr8/Y56ZvKGnAwBlMXn67HzinCuy/4m/TaeOHTJop9ffE1ihqrJTzj3lsPzlmocyeuyUN16nqlPOOe2wXHXNQxk95o3XaYuqqjrlnNMPz1/+9lCe28i2bWNWVdUpZ5/5sfzl6gfz3HOOW1GU657U1kxpmp3PH3d5Djn616no2CF7v8E1dF/f5325/ZmxGT913fu5U5pm5/NDLsuhX/5VKio6ZO/3bjzr+iZPnZ0jT7k8Bx/7m3Sq6JB9d33923bM/u/LHf8em/FN5emdl2N/d2jXPu/ttXnOfPIf+cS9v0zjgtk5aYdDyjI/AFq9roDEvffem549e2a//fbLoEGDcsABB6Rfv35v6BufeOKJmTVrVsmfb36j22v62vo+y9LQ0O6Vv0+Z0i71fZb9h69gbRqnzUmv2q7p0H7lvqzvWZ2GaXNe9WvmL1ycOx54NoPf/843Y4ptQtPkmenRu3vad1h5ufTuV5vG5b/OGYCNV+O0OelZt9qzsld1GprWfFZWdqnIj045PCMeGpu//vORkn9rapidHr26lT5L+takafKs9Tf5/6JpyqzUrfF8q0nj5JkbbE4bsykz5qRXdem51Leue6ZMn/2qXzN/4eIMfWR0PvDula+7psyak96r1elX2z2TZ5TW+Z93DMyn99gpt/7gi7ns6x9Pt86dc+sPvpi6rpVl3CrgtWpqmJUePbunfYeV127vvjVpmrLhngPQljRNnpkefdrW++6mhtnLr9tV5lTvugUAKKe1vVfq07cmjWt5zVVZ1Sln/+zIPHDPc7n2ypFv5jSBNq4tfv6+MdM7f21etScw47/0BEaNzsHvWdkTaGyak549Suv06dM9jU1r1qms7JQLzzwiI0aOzdXXjyr5t7XVqe/dPY2Na69zwZlH5L4HxuZv141a49/bmtZt65b2JdtWnYZX2Ufnn/3x3PfAmPzt7w+vtzmV6zppapiVurXc3xo3gvtbU9Oc9FjtuPXpU52GxrW8DqzslPPP+Xjuv39Mrrl2zeO2Me+ntqZc96S2qGHqnPRcfQ1dr+o0TP0Pa+gWLM4d9z2bA/csXUM3efac9O6+Wj+3pnsmzyrdT+/ebGCOfM9OGfbtL+bPX2zt5w779hdTV1W5ck5rW6vwX+Y0bMSzOXCvbV/bhm8gDdPX3N99e3bPlP+yZvG2B0fnoN22eeX/TZm5ln1d2z2TZ5bu613fPjBH7r5Tbjv+i7n8q637+rbjS3vn5drfDfNnpVfnbunQbuU9qW+XmkyeX3pPmjx/Vh6eNiGNC1rr3/TS49mxduCrfq9X06fPsjQ0rPxeDQ3t08c6WoAkrzMgMXPmzPz2t79NVVVVzj///PTv3z877LBDvvGNb+Saa65JU1PTa67VuXPnVFdXl/zp3Lndf//CJHvvtST33d8x06a3S0tL8o8bOmW/fZe8nk0hyYzZ8zP6+cYM3qP1Ib3ve7ZM4/Q5ealhZsm4gfW16bD8jUTHDu2z965bZuzE136si27W9LkZ+9TL2e+QnZMkewzePlMbZmXyxGkbeGYArG8zZ83Lc+Mbc+Derc/KfXbbKk3T5mTSlJkl4yq7VOSiUz6Whx59Ppdds2aDdtaMuRn77OQM+sCOSZI9Bm2bqY2z8/JLG+6n+8+aPjfjnnk5gz70rtY5HbBdpjbMzuQX/caB9WHGnPl59sXGfGB5Y2PQzlumcWZzXmwq/SBkk9416dh+5euu/d61RcZMWvm6a3rz/DwzqTEf2qW1zgE7bpmGWc15cVppnc//8uoMPvsPOeicP+azF1+d5oULc9A5f8yMufPX52YCr2LWjHkZO3pyBh28/Dmw3zsztWF2Xn5pxgaeGbQNre+7J63yvnuHTJ2yYd93z5oxt/S6bQOv3wAANjYzV7xXOqj1Ndee+71z+Wuu0vdKXSorcs7PjsyoB8blyj/euyGmCrRhbfHz942Z3vlrM6O5tCew/2vsCey7U2lPYOaseXlubEMO2G+7JMne798qTVObM2m1H3ZV2aUiF57xsTz0yIRc/tcH1pjPzFnzMmbVOnu8ep0Lzlxe5y9r1mmLXtm2Qa3bttceW6dp6py8vFoYoUuXilxw9hF5eNT4XHHV+t22cl0nrb28yRn0weW9vP03nl7ezJnLj9v+2ydJ9trz1Y/b+ed+PA+NmpArrrx/rbU25v3U1pTrntQWzZw9P6MnNGbw8oXu+7xvy7WuCxjQd5U1dB3bZ+/3bplxq62hmz53fp6e3JhDdmx9Bgzedss0zG7OxOmlz4DP/OnqDPrpHzLop3/MkX9s7ecO+ukfM2Pe/OVzWm2twvvWvlZh9Tnt9d4tM+6Ftr2ub8ac+Rn9QmMO2r11H+236/I1i40zS8YN7FO6ZnGfXbbI2BenvvLv0+fOz9MvN+bDO7fWOXD7LTNlVnMmrtY7/+xvrs4B5/8hB57/xxz169Z9feD5pb3zcu3v6Yvm5pnZk/PBAa33pP37bZeGBbPz4rzSe9JtL/8729UMSNeOnZMke/TZMqNnv/7ftLLHnosz8oGOmb58He1NN1Rk730Xv+46ABujdi0tLS1v9IvnzJmTESNG5K677srw4cPz+OOPZ8stt8y///3vN1RvyqT++dGPO2fkyNabdnVNS6oqkyuvmJsLftQ5799tSd7//qVJkhturMiVV3VKkuy005IM+c7CdOzYWqfvgJff6Ca9Zez26YuSJJv2q8vJXz0oNd26ZO78RTn7N0Mz7sWpOfHoA3PvI+My4l/jcuh+O+SIwbtk2bJl6dChfUb9e2IuvuqeLFrceiweuHLIhtyU9ergrU9Ikgx4e68MOfeIdK+tyry5C/OTE/+W559ryLFnHZ6Rdz6dB+98Jp27VOT3Q7+Xik4dUtWtS2ZNn5th//hXLvnx0Nwy+rwNvCUAvF57fvRHSZJN+tflB986ODXdu2TuvEU59+e3ZvzEqTn+mAMz4uFxue/hcTnqY+/NFz+xeya8uPKDzbvuH53Lr3kwVRNbE/8DN+uZIad9NNU1lZk3d2EuOv36PD+2Md/+4SEZeffojLxndDp3qcgf/v7NVHTqmK7dOmfm9LkZdvMT+dMv7kiSDH3k9LJs20E7nNQ6p7f1ypCzDk/3mtbn249/eG2eH9OQb5/20Ywc/kxGDn+29fl243dSUdExXbu3zunOGx7Ln352W2598uyyzGdjt8vXfpIk2ay+Lqd/9sDUdK3M3AWLctplQzP25Wn54Wf2z91PjM89T4zPYXvskE/uu1OWLWtJh/bt89DoifnZ3+/NoiVLs7hra7239a7LWZ9YWeeHfx2aMVOm5bQj9s/wp8Zn+NPjS75//7rq/O27R+b9P/xVkuTJH33nTd1+eCsb/O6V9+2Bm/XMkFMOTfXye+5FZ/wjz49rzLdP+nBG3js6I+95Lp07d8wfrv1mKjp1SNduXVqfA7c8kT9dPCxDHz51A24JrD8Hb3V8kuXvu8/7eOv77uYV77un5NizD8/IYau8777tuDXfd190a5LklufOL8ucBu96WpLl1+2pH1l53Z5+fet1e/IhGXnP8tdvnVe8flvlur358dbrdtRpZZkPAMDG6MD3nJEkGbhpz3zv1ENf+czsR2f8M8+Pa8x3TvpQHrjnuYy897l86gt75Kij984L41cuOrln2NO56k8jkiS3PXTKBtkGYMMb/D+tn5e0pc/fN2Z65//dzsf85JX/3qxPXc5YpSdw6uWtPYFTjmztCdz95Pgc9v4d8qnVegI/va61J1D9Quvixk0G9MiJ3zk41dWVmTtvUc7/yc0Z/8LUHPetg3Lfg2Nz/4Nj85lPvC9f+PT7M2HiykWjw0eMzhV/HZl2y3+I9CYDeuSEIQenuntl5s1blPN+cnMmPD81xx17UO4bubzOJ9+Xzx/5/jz/wmp1/jIyw2/5/puzE1+HfQe3fha0ycAeOX7IB1JdXZl58xbm/Itat+173z4o948cm/tHjs2Rn9otn//Matt27+j8+aoHctfQ48s2p3JdJy1dKpIkAzfrlSFnfvSVz8x+fMp1eX5sQ7596qEZOXx0Rt69vJf3z2NLe3k3Pp4//d/tSZJbHz+zbNtXDvsd0HoP2GRgj3z/uA++ctwuuPDmTHi+KUO+e3AeeGBM7n9gbI789G753FF7lBy3u+95Nn++snXRfafGuUnWfT+1tX3UFu39wQuSrPs9KUnuvqlt3U/ef8TyNXT963LS1w9KdbcumTd/Uc7+5dCMnzg1J3z1wIwYNS4jRo3LIfvvkCMO3iVLly1Lxw7tM+rJifnlFSvX0E3brnXh/Nt71uXcjxyY2qrKNC9clB9cPzTPNU7LmYfsnztHj89do0v7uQNqq3PdV4/Me85r7ef2erK13ib963LSN1auVTjn4uVrFb62fK3CqHE55IAd87EPrLKu74mJ+dXld2fR4qUZce333qzd+Jq95/M/TpJs2rcup355cGq6VWbu/IU54w+3ZdxLU3PSFw7IPY+Oy72Pjc9H9t4hnzhg59bnZId2efjpF/Pzq1v399y+rT+I+2296nL2ESv39cl/G5oxDdNy+uH7Z/jT43PXM2v2zq/91pHZ7fRfvfL/6saUZ3/P+UJrMGOzrr1y5k4fTW1FVZqXLMwpj1+XsXMacuqOh2Z4w+jc3fBskuRDA96VL2y+Z5alJY0LZueMJ/6RhgWz84+dfp8k+dmPu+ShB5evo61uSWVVcsnlzfnJj7rkfbsvyW67t/5A8ZtvqsjVV7UGLXZ815J86zsLXllH+7aBk9fHYQQohHUKSCxbtiwPP/xw7rrrrtx1110ZMWJEFixYkKVLl76helMm9X+jUykhIPHfrQhIlMNbISCxrjbmD3kANlYrAhLrakVAohzKHZBYVwISr82KgMS6WhGQWFcCEvDmWTUgsa4EJNhYrQhIlEO5AxLrSkACAODVrQhIlIOABLx1rQhIlIOAxH+nd/7frRqQWFcrAhLrakVAYl215YDEulofAYl1tSIgUQ5tbfH/ioBEOawISKyrtraP2qIVAYlyaKsBiXJYEZBYVysCEuuqLQck1tWKgEQ5rAhIrKsVAYl1tSIgUQ4CEsBbWcfXM3jZsmUZNWpUhg8fnrvuuiv33Xdf5s6dmwEDBmTffffNxRdfnH333Xd9zRUAAAAAAAAAAAAAAGCtXldAora2NnPnzk3fvn2z77775ic/+Un22WefbL755utrfgAAAAAAAAAAAAAAAP/V6wpIXHjhhdl3332z1VZbra/5AAAAAAAAAAAAAAAAvG6vKyDxla98ZX3NAwAAAAAAAAAAAAAA4A1rv6EnAAAAAAAAAAAAAAAAsK4EJAAAAAAAAAAAAAAAgMITkAAAAAAAAAAAAAAAAApPQAIAAAAAAAAAAAAAACg8AQkAAAAAAAAAAAAAAKDwBCQAAAAAAAAAAAAAAIDCE5AAAAAAAAAAAAAAAAAKT0ACAAAAAAAAAAAAAAAoPAEJAAAAAAAAAAAAAACg8AQkAAAAAAAAAAAAAACAwhOQAAAAAAAAAAAAAAAACk9AAgAAAAAAAAAAAAAAKDwBCQAAAAAAAAAAAAAAoPAEJAAAAAAAAAAAAAAAgMITkAAAAAAAAAAAAAAAAApPQAIAAAAAAAAAAAAAACg8AQkAAAAAAAAAAAAAAKDwBCQAAAAAAAAAAAAAAIDCE5AAAAAAAAAAAAAAAAAKT0ACAAAAAAAAAAAAAAAoPAEJAAAAAAAAAAAAAACg8AQkAAAAAAAAAAAAAACAwhOQAAAAAAAAAAAAAAAACk9AAgAAAAAAAAAAAAAAKDwBCQAAAAAAAAAAAAAAoPAEJAAAAAAAAAAAAAAAgMITkAAAAAAAAAAAAAAAAApPQAIAAAAAAAAAAAAAACg8AQkAAAAAAAAAAAAAAKDwBCQAAAAAAAAAAAAAAIDCE5AAAAAAAAAAAAAAAAAKT0ACAAAAAAAAAAAAAAAoPAEJAAAAAAAAAAAAAACg8AQkAAAAAAAAAAAAAACAwhOQAAAAAAAAAAAAAAAACk9AAgAAAAAAAAAAAAAAKDwBCQAAAAAAAAAAAAAAoPAEJAAAAAAAAAAAAAAAgMITkAAAAAAAAAAAAAAAAApPQAIAAAAAAAAAAAAAACg8AQkAAAAAAAAAAAAAAKDwBCQAAAAAAAAAAAAAAIDCE5AAAAAAAAAAAAAAAAAKT0ACAAAAAAAAAAAAAAAoPAEJAAAAAAAAAAAAAACg8AQkAAAAAAAAAAAAAACAwhOQAAAAAAAAAAAAAAAACk9AAgAAAAAAAAAAAAAAKDwBCQAAAAAAAAAAAAAAoPAEJAAAAAAAAAAAAAAAgMITkAAAAAAAAAAAAAAAAApPQAIAAAAAAAAAAAAAACg8AQkAAAAAAAAAAAAAAKDwBCQAAAAAAAAAAAAAAIDCE5AAAAAAAAAAAAAAAAAKT0ACAAAAAAAAAAAAAAAoPAEJAAAAAAAAAAAAAACg8AQkAAAAAAAAAAAAAACAwhOQAAAAAAAAAAAAAAAACk9AAgAAAAAAAAAAAAAAKDwBCQAAAAAAAAAAAAAAoPAEJAAAAAAAAAAAAAAAgMITkAAAAAAAAAAAAAAAAApPQAIAAAAAAAAAAAAAACg8AQkAAAAAAAAAAAAAAKDwBCQAAAAAAAAAAAAAAIDCE5AAAAAAAAAAAAAAAAAKT0ACAAAAAAAAAAAAAAAoPAEJAAAAAAAAAAAAAACg8AQkAAAAAAAAAAAAAACAwhOQAAAAAAAAAAAAAAAACk9AAgAAAAAAAAAAAAAAKDwBCQAAAAAAAAAAAAAAoPAEJAAAAAAAAAAAAAAAgMJr19LS0rKhJ7FC08sDylKnd/9JZakDAABtxd/G/U9Z6vTs0FyWOkly+je/XJY6lc/PLEudW588uyx1kmSfgy8oS53ht3y/LHUAgP9st09fVJY6neYsK0udJLn7huPKVgsANjYHv/PEstW65Zlzy1YLKJaDdjy5bLVufeKsstXaWB289QnlKbSsfO+7bhlTns9xN2aD3316WeoMffjUstSB/QadV7ZaFbMXlqXOxnx+l+sesLi6c1nqJMmdw8rzPDlou5PKUmfGLj3LUidJZr2jXVnq9Bu5qCx17hp6fFnqlNOBu51ZljrTt+taljpJUvfs/LLUmfKeqrLUeei4/ytLnSSZ17K4LHV69n+pLHUA3kx+gwQAAAAAAAAAAAAAAFB4AhIAAAAAAAAAAAAAAEDhCUgAAAAAAAAAAAAAAACFJyABAAAAAAAAAAAAAAAUnoAEAAAAAAAAAAAAAABQeAISAAAAAAAAAAAAAABA4QlIAAAAAAAAAAAAAAAAhScgAQAAAAAAAAAAAAAAFJ6ABAAAAAAAAAAAAAAAUHgCEgAAAAAAAAAAAAAAQOEJSAAAAAAAAAAAAAAAAIUnIAEAAAAAAAAAAAAAABSegAQAAAAAAAAAAAAAAFB4AhIAAAAAAAAAAAAAAEDhCUgAAAAAAAAAAAAAAACFJyABAAAAAAAAAAAAAAAUnoAEAAAAAAAAAAAAAABQeAISAAAAAAAAAAAAAABA4QlIAAAAAAAAAAAAAAAAhScgAQAAAAAAAAAAAAAAFJ6ABAAAAAAAAAAAAAAAUHgCEgAAAAAAAAAAAAAAQOEJSAAAAAAAAAAAAAAAAIUnIAEAAAAAAAAAAAAAABSegAQAAAAAAAAAAAAAAFB4AhIAAAAAAAAAAAAAAEDhCUgAAAAAAAAAAAAAAACFJyABAAAAAAAAAAAAAAAUnoAEAAAAAAAAAAAAAABQeAISAAAAAAAAAAAAAABA4QlIAAAAAAAAAAAAAAAAhScgAQAAAAAAAAAAAAAAFJ6ABAAAAAAAAAAAAAAAUHgCEgAAAAAAAAAAAAAAQOEJSAAAAAAAAAAAAAAAAIUnIAEAAAAAAAAAAAAAABSegAQAAAAAAAAAAAAAAFB4AhIAAAAAAAAAAAAAAEDhCUgAAAAAAAAAAAAAAACFJyABAAAAAAAAAAAAAAAUnoAEAAAAAAAAAAAAAABQeAISAAAAAAAAAAAAAABA4QlIAAAAAAAAAAAAAAAAhScgAQAAAAAAAAAAAAAAFJ6ABAAAAAAAAAAAAAAAUHgCEgAAAAAAAAAAAAAAQOEJSAAAAAAAAAAAAAAAAIUnIAEAAAAAAAAAAAAAABSegAQAAAAAAAAAAAAAAFB4AhLA/7N331F2VXUbgN+ZSZuETElvNCmCgAgqKgRCr4J0RURsKJ8oIKGD9A4BxIb0XgUVUKSEGtJAFJCSSk/vfZJM5vtjUphMEsLkQrj4PGtlLTKz7y/7FO7Zd+/z3gMAAAAAAAAAAAAAUPQEJAAAAAAAAAAAAAAAgKInIAEAAAAAAAAAAAAAABQ9AQkAAAAAAAAAAAAAAKDoCUgAAAAAAAAAAAAAAABFT0ACAAAAAAAAAAAAAAAoegISAAAAAAAAAAAAAABA0ROQAAAAAAAAAAAAAAAAip6ABAAAAAAAAAAAAAAAUPQEJAAAAAAAAAAAAAAAgKInIAEAAAAAAAAAAAAAABQ9AQkAAAAAAAAAAAAAAKDoCUgAAAAAAAAAAAAAAABFT0ACAAAAAAAAAAAAAAAoegISAAAAAAAAAAAAAABA0ROQAAAAAAAAAAAAAAAAip6ABAAAAAAAAAAAAAAAUPQEJAAAAAAAAAAAAAAAgKInIAEAAAAAAAAAAAAAABQ9AQkAAAAAAAAAAAAAAKDoCUgAAAAAAAAAAAAAAABFT0ACAAAAAAAAAAAAAAAoegISAAAAAAAAAAAAAABA0ROQAAAAAAAAAAAAAAAAip6ABAAAAAAAAAAAAAAAUPQEJAAAAAAAAAAAAAAAgKInIAEAAAAAAAAAAAAAABS9Jgcknn/++QwaNKjRzwcNGpQXXnhhlToFAAAAAAAAAAAAAADwUTRr6guPOuqonHjiifna177W4Ofvv/9+Lr744mWGJ1bGlVe1SL/+zTJmbGluvHZWNlh/wTLbPfT3ZrntzhZZUJd8eYva9D62Js2avDUAAFAcJry/IPddPiezptalVZuS7H9cy3Reu6xBmwUL6vLIDXMz7F+1WVBbl7W+UJZ9jmqZZs1LFrcZ935y86XJjGlJeZvk+72TbutkqTrJX65LXn0hWVCbrLdJcsgvk2bNG7br3rUqp/5qz1RWlGfmrJpceOXDeeudiQ3abPHFtfKzw7dLeavmqUsy8PmR+dPNT6eubkmbbmu1z/HnH5CKqjaZNWNO+px+X94eMa5Bnc7dqtL7vAOy3kbdMub9yTnqoN81dVeulO7dqnNK7yXbdlGffzTets3Xyk9/2Cvl5c1TV5cMHDwi19zYcNsAgE9Gjy5VOePIPVLZtlVmzJqb867+Z958v+G1e9MNuuaEH+6cJGnWrDQvD3k/l9/8ZObNr13cplDjGwBgxbqt3T69LzwoFdVtMmv6nPQ59d68M7zhXECnblXpfeFBWW/jbhnz3qT8Yv/frqbeAp9W3dZqn+PPOyAVVa3r5xV/ff+y5xXPPSDrbdS1fl7x4N+vpt4Wv25rt0/viw5ORfXC/X3yMt67u1fXv3d/YeF7975XLadWh/S+5OAl14GT7sk7w8c2rnXxwQtrTc4v9rny49q0z7Rua7bLCWftm4rK1pk5c076nP23vD1yfIM2m39lnfz4FzunVXmLJHUZ1G9Ybvjd4z7n8rHo3r06J5+0V/05OaMml1zy97z19oQGbbb40to54ohe9edkXV0GDhqRa699qtE5uTLnd+eulel95r5Z//NdMmbUlPz80D993Jv4qVKo94BCHreCbdta7XP8BQfUX0tmzEmfU5ezvnj+AfWfKd6fnKMOaLy+uGbnqpzxs91TtUZ5ZsyuyTnXPNJ4XnH9rjnpBzslSZqVlealoaPS59aG84pJsna7qly0326pbl2e6TU1OeUvj2b4+Ia1Puimww/IF7p2ylYX/bHBz7t3q87JJ+xVP0c5syYX9/lH4/29+Vo54se9Ut6qRZJk4KARueaGj29/F0q3Hu1ywhn7pHLhuXTZeQ/k7TcbnpNf+vI6+dHPd0x5eYvU1SWD+w/L9X/o22Db1uxUlbN+tOS4nX3jIxk5quG+3uxzXXPy9z5w3IaPyqV3Nj5u3XtU54TT9kllVXlmzqjJpRc8mLffbLi/v7Tl2vnxkTvWrwsnGdR/eK6/+okGfVqrQ1XOP2S3VLUpz4w5NTn9zkczYuzyj/91/3dANu7RKduc1vD4X3xVWZ56rjSjx5bkrmvnZaMNln1Q//L30txwR1nq6pKvbrEgp/6qNs0/cB/t5Ve1SL/+ZRkztjQ3XTs7Gy7nftwH/94st97ZfPH9uCccO9f9uEBRa/ITJF577bVsueWWjX6+xRZb5LXXXmtyh7bvNT9/+O3sdOm87DfiJBk1uiTX3tgiv79qdu6+bVYmTS7J3x5svtz2AADwWfG339bkq7s3z6+ua5NtD2qR+y+vadTmX4/Oz6jhC/Lzq8pzzJ9ap6QkGfC3eQ3a3P6bpOeeydk3JLsenNzSp/G/1f+fyTvDk1N/n5x5XVJSkjzx18btjj9q1zz4yEv53pHX544/D84px+7RqM2MGXNy9iUP5vCjbsxPj70lm2zcLbvtuEmDNkef8a08/Ofn85O9r8g9NzyT3ucd0KjOzBk1ufm3j+fik+5Z8Y4qkN6/3DUPPfxSDjviutx576Cc3HvPRm2mz5iTcy56ID/42Q352S9vzqZf6J7ddtr0E+kfANDQST/eJX994uV8u/eNue3BwTn9yN0btRn29vj86Ne35/BTb833Tro51RWtc8AumzdoU6jxDQCwYr88a788fM/gHLFHn9x73dPpfcFBjdrMmlmTW37zaC4+4a7V0EOgGCyeV9znytxz47Ppfe7+jdrMnFGTm3/3eC4++ZOZV/ws++U5+9e/d+/eJ/de+3R6X7SM9+4Zc3LLbx7Jxb3vXHGtc/fPw3cPyhG7Xpp7r30qvS8+eNm1rngkFx+34lqs2DGnfDP/+Mu/8uMDf5d7bn4uvc/8VqM2M6bNyQWn/Tk//fYfctRh1+QLX1wzO++1+TKqwao77le756G/v5TDD78md909MCeeuFejNtNnzMm55/0tP/rRdfnZkTdlky90z667btao3cqc37Nm1uTmPz6Ri06//2PZnk+7Qr0HFPK4FcrRZy0cB+x1Re65/pn0vmAZ64szF64vnrj8ccDJP9o5f33y5Rx04o259aHnc8ZPd2vUZtg74/ODM+/IYafflu+eekv9vOLOjd8nz957p9zzr1ey+29vynX9XsiF++263H/3B9/YMu9MnrrM3x13zG556B//yfd/fG3uvGdQTlrOOuW5FzyQH/70+vz0qIX7e+dP/zrlsSftmX/89cX86Nt/yD239c/xp+/TqM306XNywa/vzxHfvTpH/fDafGGzHtl5jy82aHPqYTvnL8+8nANOvzG3/PP5nPnDxsdt6Hvj8/3z78ih59yW75x1S6rbts5BOzQ+bsecsGf+8cC/88NDrs7dtw/ICafuvcw+nX/WX/KTw67Jz398fTbZrEd22b1hn844aKf8eeAr2fuim3LDEy/kvEOWf/y/32vLvDtx2cd/514LctNv56Vr5+WnXd4fnfzhhrLceNW8PHj7vEyaXJL7Hmx4S/AOvebn6t/OWYn7cZvnj1fNyb23zc7kySX524PSEUBxa3JAomXLlhk7dmyjn48ePTrNViE69qXNF6RTxxVHGJ96ull6bl2b9u3qUlKS7Lv3vDz+hDdkAAA+22ZMWZBRw2qz+Y71Y99NtinL1Al1mTiq4WTGmJELst4WZWnWvCQlJSXZ8CvN8p8n5i/+/bQpyTvDkq3qvygjW/RMJo+vf6rEB703Mtloi/onRpSUJJt8NRnct2GbqsrW+fwGXfLYk/Uh6af7D03HDhXp3rWqQbthI8dl9Nj6yZ2582ozfOS4dOlUufj3le3aZINNuqfvQy8lSfo99mo6dKlM1zXbNdwH02bn1X+/nTmz5670fmuqqsrW+fyGXfLYE68mSZ7uNzSdOrRttG3DR4zL6DEf2LYR49Klc+XS5QCAj1l1RXk2XrdzHulXPy55cvCwdG7fNj06VzVoVzN3fmpr68dPzZuVpWWLZg2+4atQ4xsAYMUq27XJhpt2zxMP/idJ0u/R/9bPBazVvkG7GVNn59UX386cWR//XABQfCrbtckGX+iWvn9f2XnFecsqw0pa/N79wL+TJP0e+W86dKla9nv3v1a8vyvbtcmGm/XIE39bWOufr6RD1+XVest1YBVUVrfOBht3S9+HX06S9Hvi9XTsXJluPaobtBsxdEzGvD8lSTJvbm1GDh2Tzkt9FoZCqKpqnQ037JLHHvtvkuSZZ4akU6e26datqkG74cPHZvTo+rmXefNqM2IZ6y8re35PnzYnr7707ieyvvRpU6j3gEIet4Jt26L1xQcXjgMeXTgOWGupccCizxTLOf6L5hX/+dzrSZInnh+Wzu3apkenqgbtljWvuPSjGtq1Kc+m3TrngZfraz3y2rB0qWibtdo13gfrd2yfnTZaL9c++3yj3y2eo+xbv075TL8h6dRxGfv7A+uU8+bVZvjIsZ/6dcqqRefkI68kSZ598vV07Fyx7HNy1JQk9efkiGFj0+UD52R12/JsvE7nPDywfl/3/ddKHLeyRfPBDY9bVVXrbLhR1zz+6MI+PfVGOnaqSLfuS/Vp2NhGfercdcn+brdGeTZZs3Me+ld9nx57eVi6VLXNmh0aH5P1OrfPjpuul+v7Nj7+SfLlzevSudMyf7XYY0+XptfWC9Khff16/oH71OaffRveErzFStyP+2Sj+3Hn5zH34wJFrskBiV133TWnnHJKpk5dkmCbMmVKTj311Oyyyy4f+vqamppMmzatwZ+ampV7ttPYcSUNEm1duizI2HElH30jAACgiEwdX5e27UpSVlY/9i0pKUllx5JMGdcwINFt/dK8MXB+5syqS+38uvz32fmZMnZJm8njk4p2SVlZFtZJqjsmkxo+tTRrbZC8PDCZPTOpnZ/865lk4lIZ6U4d2mbipJmpXbBkLD9u/LR06lix3O1oV9Umvbb5fAY8P2Lxzzp2qczk8dOzoHZJP8ePnppOq3HxpVPHxts2dvz0dOq0gm2rbpNePTfMgMEjltsGAPh4dGrfNhOmLHXtnjgtndu3bdS2S4eK3HLhYXn4Tz/PjFlzc99j/1lSp0DjGwBgxTp2qcykRnMBU9Kp66f7Zh7g06Vj58pMnvDpmlf8LOvYtWrZ791L3ay50rXGLVVr1OQm1WLFOnauzKSJ07Ogdsnn3PFjpqZjl+Vfc6vbt0nPnb6QQf2GfhJd5H9Mx45tM2nSjCz44NzLuGnpvIIvnqiubpPttvt8Bgwc3rBWE87v/zWFeg8o5HErlEKtL3Zu13hecczE6encofG8YtcOFbnt/MPyyB/+LzNm1eTPj7/U8PcVbTN+RsNao6dOT9fKhnOLzUpLc+4+O+fMB/tmQV3jeybr1ykb7u+x46el8wrmKKur26RXz89nwKBP9xxlx04VmTRhRoNzctzYqem0gmBHdbs22XaHjTPwuWGLf9a5XdtMnLrUfPCk6enSbhnHrX1F7jjzsDx+5f9lxuya3Ptkw+PWsXNFJk1cuk/T0qnzCvZ3uzbZdvuNMui5Jed3l6q2GT9tqeM/ZXq6VjU+/mcdvHPOvrdvg2P8UY0ZW5KuXZa8vluXuoxpwn209ffjLqnT1f24wGdAkwMSl112Wd59992svfba2WGHHbLDDjtk3XXXzZgxY9KnT58Pff2FF16YysrKBn9+87vpTe0OAACw0Ja7NMsGXy7L9SfOznUnzU777iUpLfvodb6xa7LJV5LLT0guPz7p3D0pbfIniHqty1vkwjP2y133Dc6Q4Y2fSFfMWrdukQvO2j93/nlwhgwbs7q7AwCswJgJ0/L9U27NN//v6jRvXpbtt9qgybU+y+MbAAAA/ve0btMiZ19+SO695bkMe3306u4OpHXrFjn/vANz192DMnSo9ZePW6HeAz6rx230hGn53mm3Zs9f/Cktmpdlh682bV7xqO2/nsdeH56REyYVpF+tW7fIBWcfkLvuHZyhn7F1ytatW+ScS7+Te2/rn2FvNO2cHD1xWr579q3Zrfef0qJZWXbcsunzwYv6dO7FB+eeOwZk6JCP3qf/2+3refyV4XlzXGGOPwCNNfk5ON27d8/LL7+c22+/PS+99FLKy8vzwx/+MIccckiaN2/+oa8/5ZRTctxxxzX42bSJG63Uv925U13eH7XkzqwxY0rTuVPTk3QAAFAMKjuWZPqkutTW1qWsrCR1dXWZOr4uVZ0aphZKSkqy0/daZqfv1f/95afnpdPaS9pUd0ymTUpqa+ufIlFXV/9UiXYds1Sd5JuH1f9JkuefSrqu3bDNuAnT075dm5SVliz+JoxOHSsybvy0Rv0vL2+eS88+MP0GDs89f3uhwe/Gj5ma6o5tU1pWuvhbXjp2rcy40VM+2k4qoHHjG29b545tM27csratRS4596A8N2B47v3LC41+DwB8/MZNnJ4OVUtdu9tXZOzE5X8py+yaeXl8wBvZbZuN8/iAIfV1CjS+AQBWbPyYqWnXaC6gKuNGT/2QVwIsMX7s1FR3+HTNK36WjR89Zdnv3aOmNK1Wp6VqdatuUi1WbPzYqWnXvm1Ky0oWfzN2xy6VGT+m8TW3vHWLnH/V9zLg6SG5/46Bn3RX+R8xfvz0tGu3RkpLSxZ/c3qnThUZO24Z52R5i1x80cHp339Y/vzn5xvX+gjn9/+qQr0HFPK4FUqh1hfHTmo8r9ilfduMnbDiecXHBg7JbltvlMcGDln889HTpqfjGg1rda1sm9FTG84tfnWdHula2TaHbrV5ykpLs0bLlul77I9y4DV3Jpm7cJ2y4f7u3LEiY5c5R9kiF59/cJ4bMCz33v/x7e9CGT9uWtp1WKPBOdmpc2XGjV3OOXnldzPg2SG5765BDX43dtL0tK9caj64XduMmbTi4/bo4CHZ/esb5dHnlxy38WOnpV37pftUkXFjl72/L+hzSPr3G5r77h7c4HdjpkxPx4qljn9V24ye0rDOl9frka5VbXNIz83TbOHx/+fpP8ohV9y53L4vS5fOdXnv/SVPehg1piRdmnAfbf39uEvqjHY/LvAZsErf/9qmTZv07Nkze++9d7bbbrtUVVXl4YcfzgMPPPChr23ZsmUqKioa/GnZcuUey9Nru/np178sEyeVpK4u+euDzbPzjvNXZVMAAOBTb42q0nRdvzQvPVE/9n31udpUtC9J+24Nh/Xz5tZl9vT6CYuZU+vyzL3zsu2BLRb/vqIqWXP9ZHDf+r//u19S1SHp1D1L1UlmLpw/mjE1efTuZNeDG7aZMnVWho4Ym112+EKSpNfWG2b8hOl5f6mJx/JWzXPpWQdl8Itv5tZ7Gi+qTJ00MyNeH5Wdvrl5kqTnLptkwthpGf3u6vvWjClTZ2XY8LHZZcdNkiS9em6Y8RNmLHPbLjn3wAz+15u59a4Bq6GnAECSTJ42O0PeGpfdetaPS3bYaoOMmzQ9742d0qBdj85VKSurHz81KytNr69skOHvjF/8+0KNbwCAFZs6aWaGvzYqO+79pSRJz103zYSxUzP6nYmrt2NAUamfVxydnfb69MwrfpZNnTQzw18dlR332SJJ0nO3pr9319d6Pzt+a2Gt3TfLhDGuAx+HqZNnZfiQ0dlpjy8mSXruuHEmjJ2WUe9NbtCuVXnznH/VoXlhwPDcecOzq6Or/I+YMmVWhg0bm1122TRJst12n8/48dMzaqmAVKtWzXPxRQdn8PNv5rbb+y+z1sqe3//LCvUeUMjjVihTJ83MiNdGZae9F44Ddt0kE8ZMy+h3Pto4YPK02XnjrXHZfZuNkyQ7fnXhvOK4KQ3a9ei01Lzil9fP8HcmNGgzaebsvDZ6XPb5Yn2t3b6wQcZOm5F3JjW8+f97N9yTna64PjtdeUMOveGezKipyU5X3pDJs2Yn+cA65U7165Tb9fx8xk9Y9v6+5PyD8vwLI3PbncWxTjll0Tm522ZJkm132DgTxi37nLzgiu/mhYEjcsdN/RrVmTx9doa8My57fL1+X+/05Q0ybvKHH7ftt1w/w99reNymTJmV4UPHZOddF/Zp+40yYfz0jHq/cZ8u7POdvDBoRO64+blGfZo0Y3Zef29cvvnl+j7t8sUNMnbqjLw7oeHx/8Hv7slu512f3c+7Id//bf3x3/28GzJ55uwV7rul7bzdgjzdvzQTJtZ/KeKfHyjL7jsu+Eg1kmT7RvfjNnM/LlD0Surq6poU9Ro5cmT222+/vPLKKykpqf/22pKSJQGH2traj1xz/KjuuaRPywwYWJZJk0pSUVmX1uXJ3bfPykWXtkzPreen5zb1dR94qFluu7P+Jq8tNq/NCcfVpNnC52F07PZ+UzYJAAA+te4d8eUkyfj3FuT+y+dk1rS6tGxdkv1/1TJd1i3LX66ck42+3iwbf71ZZkxekOtPnr14nP6NfVpkq73qn/LWvmxGkmTMu8ktfZKZ05JWrZPv9066r5vcekXyxa8nm38jmTY5ueKE+idJ1NUlO+ybbPfNJX06+5c/SZKs2b06pxy7ZyratsrMWXNz8W8ezsi3J+SEX+6W5wYNT//BI/K9g7+eHx6ydd78wOLWU88NyW33DEz5W1OSJD3W6ZDe5x2QtpWtM2tmTS7/9X15a9jYHHvWfhn41OsZ+NQbadmqea576Fdp3rxZ2rRtmSmTZuaJB/+TG3/zaP75yvkF29/b73HJwm1rl5N775GKtuWZNWtuLrriH3nzrQk54Zjd89zA4ek/aHi+952v5weHbpO33l4ykfZUvyG57a6BeerhEwvWJwBg+b7x3T5JkrW6Vuf0I3dP5RqtMnP23Jz/p0cy4t0JOeWIXfPsv0ak34sj8q0dN8tBu22ZBQsWpKysNC/89538/s5nMndebVpMr188WtXxTZI8/eAJn/yOAIAiscfGpyRJuq/TIb0vPChtq1pn1ow5ueLUP+etYWNzzLn7Z+ATr2fQk6/XzwU83DvNW5Sl9RqtMnXSzPR94N+56YpHkiQPv37h6twUYDXa/YunJ1k4r3ju/kvmFc+4f+G84r4Z+NQbS+YVHzy28bziVY8lSf758nmrc1OKwh6fPzlJ0n3dD7x3z6zJFafcm7eGjs0x5x2QgU+8lkFPLHzvfuT4hu/df3sxN13+SLJgyU173dftmN4XH7zwOlCTK06+J28NHZNjzj8wA/u+lkFPvFZf67ET0rxFs4W1ZqTvX1/MTX3+mYeHXbK6dkfR2O2rZydJeqzdPr3P+FYqFv5/0uecv+WtEeNy7Gl7Z+CzQzLwmaE55Ifb5ns/7ZW3Ry75EoFnH38td974bB55/szVtQl8xuy400VJkjV7tMuJJ+2VioryzJpZk0su/UfefHN8evfeIwP6D0v/AcNz6He/kcMP75m33lqy/vL002/k9jvqbwJvPq0mycqd3y1bNsv19/0yzVuUpc0arTJl0sz0ffjl3Pj7vp/p87tQ7wHzKlomKcxxe6LvyQXZtt03Oa1+29bpkN7nH7D4WnL56QvXF89euL745MJxwN9/leYtFo4DJi4cB1z5aCZv2T5JslaX6pzx091SuUZ5Zs6uybnXPpoR703IqT/eJc++OCLP/ntk9t1hsxy86xZZsKAuZaUlef61d/O7u+rnFZNk6ufq751ct311Ltxv11SVl2dGzdyc+tdHMnTcxJy7z855YsjIPDlkZINt6V5Vkb8ceWi2uuiPSZKuA+cu3t8n9d6zfn/PqsnFferXKY8/dvf0Hzg8/QcOz6GHfCM/+N5S65TPDsntdw7Ik4+cVJB9XUi7fuPcJEmPtdrn+NP3SUVl/bl02fkP5q0R4/KrU76ZAc8OzcB+Q3PI4T1z2E+2a3BOPvPE67nz5n6ZtEmbJMnanatz5o92S2Wb8sycU5Ozb3w0I96fkNMP3yXP/GdEnnlpZPbbbrN8Z6ctUrvouL3xbq6695nMnV9/3KrfqA8l9FizXU44be+FfZqbSy94MG+NHJ/jTtorA/oNzYDnhuW7398mh/1o27z95pL9/cyTr+eOW57LmK1aJ0nW6Vid8w7ZNZWtyzOzZm5+fdcjGTZ6Ys46eOc89erIPPVqw+Pfrboi9x5/aLY5rf74Dz7hqiTJuX3K8uyA0kyclFRWJm3KkwfvmJezLylLr20WZPtt6m/7ve+h0tx4R1mS5CtfWpDTjqtN84X30c6qm5eL+7RI/8X34yaty+ty7+2zc+GlLdJz69psu/B+3L891Cy33ll/T8GWm9fmxOPmLr4ft32391b10AN84pockNh7771TVlaW6667Luuuu24GDRqUSZMmpXfv3rnsssuy7bbbfuSa40d1//BGK0FAAgCAz5pFAYlVtSggUQiLAhKralFAYlV9HAGJVSUgAQCfjEUBiVW1KCBRCAISALB8iwIShSAgAf+7FgUkCkFA4sMtCkissgWF+9wlIPHhFt0cvao+yzeQ88laFJAohEUBiVX1WT6/C/UesCggUQiFDkisqkUBiUJYFJBYVYsCEqvq0xyQWFWLAhKFsCggsaoWBSRW1aKARCHMqptXkDoCEkAxatbUFw4YMCBPPPFEOnTokNLS0pSVlaVnz5658MILc/TRR+ff//53IfsJAAAAAAAAAAAAAACwXKVNfWFtbW3atm2bJOnQoUNGjRqVJFl77bUzZMiQwvQOAAAAAAAAAAAAAABgJTT5CRKbbrppXnrppay77rr52te+lksuuSQtWrTINddck8997nOF7CMAAAAAAAAAAAAAAMAKNTkgcfrpp2fmzJlJknPOOSff/OY3s+2226Z9+/a5++67C9ZBAAAAAAAAAAAAAACAD9PkgMRuu+22+L/XX3/9vPHGG5k0aVKqq6tTUlJSkM4BAAAAAAAAAAAAAACsjCYHJJalXbt2hSwHAAAAAAAAAAAAAACwUkpXdwcAAAAAAAAAAAAAAABWlYAEAAAAAAAAAAAAAABQ9AQkAAAAAAAAAAAAAACAoicgAQAAAAAAAAAAAAAAFD0BCQAAAAAAAAAAAAAAoOgJSAAAAAAAAAAAAAAAAEVPQAIAAAAAAAAAAAAAACh6AhIAAAAAAAAAAAAAAEDRE5AAAAAAAAAAAAAAAACKnoAEAAAAAAAAAAAAAABQ9AQkAAAAAAAAAAAAAACAoicgAQAAAAAAAAAAAAAAFD0BCQAAAAAAAAAAAAAAoOgJSAAAAAAAAAAAAAAAAEVPQAIAAAAAAAAAAAAAACh6AhIAAAAAAAAAAAAAAEDRE5AAAAAAAAAAAAAAAACKnoAEAAAAAAAAAAAAAABQ9AQkAAAAAAAAAAAAAACAoicgAQAAAAAAAAAAAAAAFD0BCQAAAAAAAAAAAAAAoOgJSAAAAAAAAAAAAAAAAEVPQAIAAAAAAAAAAAAAACh6AhIAAAAAAAAAAAAAAEDRE5AAAAAAAAAAAAAAAACKnoAEAAAAAAAAAAAAAABQ9AQkAAAAAAAAAAAAAACAoicgAQAAAAAAAAAAAAAAFD0BCQAAAAAAAAAAAAAAoOgJSAAAAAAAAAAAAAAAAEVPQAIAAAAAAAAAAAAAACh6AhIAAAAAAAAAAAAAAEDRE5AAAAAAAAAAAAAAAACKnoAEAAAAAAAAAAAAAABQ9AQkAAAAAAAAAAAAAACAoicgAQAAAAAAAAAAAAAAFD0BCQAAAAAAAAAAAAAAoOgJSAAAAAAAAAAAAAAAAEVPQAIAAAAAAAAAAAAAACh6AhIAAAAAAAAAAAAAAEDRE5AAAAAAAAAAAAAAAACKnoAEAAAAAAAAAAAAAABQ9AQkAAAAAAAAAAAAAACAoicgAQAAAAAAAAAAAAAAFD0BCQAAAAAAAAAAAAAAoOgJSAAAAAAAAAAAAAAAAEVPQAIAAAAAAAAAAAAAACh6AhIAAAAAAAAAAAAAAEDRE5AAAAAAAAAAAAAAAACKnoAEAAAAAAAAAAAAAABQ9AQkAAAAAAAAAAAAAACAoicgAQAAAAAAAAAAAAAAFD0BCQAAAAAAAAAAAAAAoOgJSAAAAAAAAAAAAAAAAEVPQAIAAAAAAAAAAAAAACh6AhIAAAAAAAAAAAAAAEDRE5AAAAAAAAAAAAAAAACKnoAEAAAAAAAAAAAAAABQ9AQkAAAAAAAAAAAAAACAoicgAQAAAAAAAAAAAAAAFD0BCQAAAAAAAAAAAAAAoOgJSAAAAAAAAAAAAAAAAEVPQAIAAAAAAAAAAAAAACh6AhIAAAAAAAAAAAAAAEDRE5AAAAAAAAAAAAAAAACKnoAEAAAAAAAAAAAAAABQ9AQkAAAAAAAAAAAAAACAoicgAQAAAAAAAAAAAAAAFD0BCQAAAAAAAAAAAAAAoOgJSAAAAAAAAAAAAAAAAEVPQAIAAAAAAAAAAAAAACh6AhIAAAAAAAAAAAAAAEDRa7a6O/BBpSlZ3V0AAPjM22Xr8wpS57H+pxekDivnoPX+VZA6V7y+a0HqJMnelzxekDq3/nH3gtTZ+uA+BamTJP0fPrFgtQCAj1/lq1MKU6jkszs/ue1+lxWs1rN/Ob5gtQA+LfbY8KSC1Xp46MUFq/VZVVfqO9yAVTene8Xq7sL/lJGHdi5Inc/dNqYgdVg5jzx/5uruAk2w2xaFO26P/PvsgtUqhNmdmxes1hN9Ty5Yrc+q2taF2d+zOxXuuO32lbMKUueRV88vSJ2de11QkDpJUja3ZUHqtHp3akHqfBo9OuDXBanTa+9LC1InSWrLywpSp+17CwpS5835cwtSJ0naldYVpM7Tb21YkDq91hlakDoAK8PsIwAAAAAAAAAAAAAAUPQEJAAAAAAAAAAAAAAAgKInIAEAAAAAAAAAAAAAABQ9AQkAAAAAAAAAAAAAAKDoCUgAAAAAAAAAAAAAAABFT0ACAAAAAAAAAAAAAAAoegISAAAAAAAAAAAAAABA0ROQAAAAAAAAAAAAAAAAip6ABAAAAAAAAAAAAAAAUPQEJAAAAAAAAAAAAAAAgKInIAEAAAAAAAAAAAAAABQ9AQkAAAAAAAAAAAAAAKDoCUgAAAAAAAAAAAAAAABFT0ACAAAAAAAAAAAAAAAoegISAAAAAAAAAAAAAABA0ROQAAAAAAAAAAAAAAAAip6ABAAAAAAAAAAAAAAAUPQEJAAAAAAAAAAAAAAAgKInIAEAAAAAAAAAAAAAABQ9AQkAAAAAAAAAAAAAAKDoCUgAAAAAAAAAAAAAAABFT0ACAAAAAAAAAAAAAAAoegISAAAAAAAAAAAAAABA0ROQAAAAAAAAAAAAAAAAip6ABAAAAAAAAAAAAAAAUPQEJAAAAAAAAAAAAAAAgKInIAEAAAAAAAAAAAAAABQ9AQkAAAAAAAAAAAAAAKDoCUgAAAAAAAAAAAAAAABFT0ACAAAAAAAAAAAAAAAoegISAAAAAAAAAAAAAABA0ROQAAAAAAAAAAAAAAAAip6ABAAAAAAAAAAAAAAAUPQEJAAAAAAAAAAAAAAAgKInIAEAAAAAAAAAAAAAABQ9AQkAAAAAAAAAAAAAAKDoCUgAAAAAAAAAAAAAAABFT0ACAAAAAAAAAAAAAAAoegISAAAAAAAAAAAAAABA0ROQAAAAAAAAAAAAAAAAip6ABAAAAAAAAAAAAAAAUPQEJAAAAAAAAAAAAAAAgKInIAEAAAAAAAAAAAAAABQ9AQkAAAAAAAAAAAAAAKDoCUgAAAAAAAAAAAAAAABFT0ACAAAAAAAAAAAAAAAoegISAAAAAAAAAAAAAABA0ROQAAAAAAAAAAAAAAAAip6ABAAAAAAAAAAAAAAAUPQEJAAAAAAAAAAAAAAAgKInIAEAAAAAAAAAAAAAABQ9AQkAAAAAAAAAAAAAAKDoCUgAAAAAAAAAAAAAAABFT0ACAAAAAAAAAAAAAAAoegISAAAAAAAAAAAAAABA0ROQAAAAAAAAAAAAAAAAip6ABAAAAAAAAAAAAAAAUPQEJAAAAAAAAAAAAAAAgKInIAEAAAAAAAAAAAAAABQ9AQkAAAAAAAAAAAAAAKDoCUgAAAAAAAAAAAAAAABFT0ACAAAAAAAAAAAAAAAoegISAAAAAAAAAAAAAABA0ROQAAAAAAAAAAAAAAAAip6ABAAAAAAAAAAAAAAAUPQEJAAAAAAAAAAAAAAAgKInIAEAAAAAAAAAAAAAABQ9AQkAAAAAAAAAAAAAAKDoCUgAAAAAAAAAAAAAAABFT0ACAAAAAAAAAAAAAAAoegISAAAAAAAAAAAAAABA0ROQAAAAAAAAAAAAAAAAil6TAhJPPPFE5syZU+i+AAAAAAAAAAAAAAAANEmzprxon332yfz58/PVr34122+/fXr16pVtttkm5eXlhe4fAAAAAAAAAAAAAADAh2rSEyQmT56cvn37Zo899sjgwYOz3377paqqKttss01OP/30QvcRAAAAAAAAAAAAAABghZoUkGjevHm22WabnHrqqXnkkUcycODAHHLIIRk8eHAuvPDCQvcRAAAAAAAAAAAAAABghZo15UVDhw7NU089laeeeipPP/10ampqsu222+ayyy7L9ttvX+AuAgAAAAAAAAAAAAAArFiTAhIbbbRROnbsmGOOOSYnn3xyNttss5SUlBSkQ5df1SL9+pdlzNjS3HTt7Gy4/oJltnvw781y653Ns6Au+fIWtTnh2Llp1qStAQD439S9R3VO+PU+qaxsnZkza3LpeQ/k7TcnNGjzpS+vkx//3w4pL2+RurpkUP9huf6PT6SubjV1moKZMmpenvzNxMyZXpsWrUuzw9Ht026tFg3a1C2oy4CbJufdF+ekpCxp1bY0vY5qn8quzRu0mzpqXp76zYTFtXod3WGZtQbeNDnvvTg7pWVJy7Zl2XapWmt1rMq539st1W3KM312Tc64/dGMGDNxudtw7S8OyEY9OmXbk//Y4Oc9ulTl10ftkcq2rTJz1tyc94d/5s33GtbZdIOuOf6InZMkzcpK8/Ib7+eKG5/MvPm1K78TAYBPnW5rtcvx5x6QiurWmTV9Tvqc8Ze8PWJcgzadu1Wl9zn7Z72NumbM+5Nz1Lf/sJw6+6eiqnVmzahJnzPuz9sjxi+jzn5Z7/NdM2bU5Bz17T82qvNp1KNrVU49eo9UVZRnxsy5ueC3D+etdxuOlbbcbM387LDt0rpVi9TV1WXAv0bm6luf8TkA+J/Rbe326X3xt+uvJzPmpM9J9+ad4WMbtOnUvTq9Lzoo632he8a8Nym/+NZvVlNvi1u3tdrn+AsOSEV1m/p9fep9y752n39A1tu4W/21+4DfrabeAp9W3btV55Tee6ayojwzZ9Xkoj7/yFvvNBzjbrH5WvnpD3ulvLx56uqSgYNH5JobnzbGbYK121Xlom/tlurW5ZkxpyYnP/Boho9f/jzuzYcdkC907ZSvXtL4M5NrLqxYt7Xa5YRz9ktFVevMnFFTP88xcqn5ia5V6X3Ovll/4fzEz79z9Wrq7UfTo0tVzjiyfi1nxqy5Oe/qf+bN9xuv5Zzww4VrOc1K8/KQ93P5zdZymqJ79+qceOreqawsz8yZNbnkwofy9ltLrQtvsXZ+8rNF68J1GTRweK7705MNrpU9ulTljP9b6rgtYw3uhB994Li9sezj1m3NdjnhrEXn95z0Ofuvyz6/z9o363++S8a8PyU/P/TjO78LtY+ShWuVP1+4Vjl7BWuVP/nAWuWQxmuV3dZun94XHFj/eWn6nPQ57c95Z3jDz0udulWl9wUHLvy8NCm/2P9/6/NS965VOfVXS8aBF175cONx4BfXys8O3y7lrZqnLsnA50fmTzc3Hgd2716dk0/YKxUL75+45NK/5623G54DW3xp7Rzx415pVd4iqavLwEEjcu31TzX6/6QQa9Wj3ivJVZe0yrSpJWnTpi6/PLEma63T8F7aBQuSW65tkRefL8uC2pJstEltfnZMTZp/YDn/N79tmf79m2XM2NJcd83MbLCc+3H//o/muf3OFqlbkGyxxfwcd2xNo/txx76f3HhpMmNaUt4m+WHvpNs6DdssWJDcd13y6gtJbW2y/ibJob9MmjW8xQDgY1falBcdffTR6d69e84555wceeSROe200/Loo49m1qxZq9yhHXrNz9W/nZMunZf9Rpwko0aX5Nobm+ePV83JvbfNzuTJJfnbg9IRAAAfxTEn7ZV//O3f+eF3/pi7b+ufE07fp1Gb6dNn5/wz/pKfHPqn/PxH12WTzdbMLnt8cTX0lkJ75o8Ts/Gua+SQP3TPl/avyJNXNV7Aemvw7Ix5vSYHXtk1B/+mW7p/sVUG3TqlUbtnF9b69h96ZPP9K/P0VRMatXl78KyMfX1ODriyWw74Tfd0+2KrPH/r5AZtfv3tnXLfc69kn/Nuyo19X8g5h+663P4ftsOWeXfC1GX+7qSf7pK/Pf5yvnPsjbntb4Nz+s93b9Rm2Nvj8+NTbs8PTrw1hx1/c6orW2f/3TZf7r8HABSHo3/9rTx83wv5yT6/yT039kvvc/Zr1GbmjJrc/PvHc/Ep9y6/zun71Nf51lW558Zn0/uc/Zdd53d9c/Gpfy7oNnzcjv+/XfPgoy/nu0fdkDv+Mjin/nKPRm2mz6jJWX0eymFH35ifHH9rNt2oW3bffpPV0FuA1eOX5+yfh+8elCN2uyz3XvN0el98UKM2s2bMyS1XPpqLe9+5Gnr42XH0Wd/Kw39+Pj/Z64rcc/0z6X3BAY3azJxZk5t/+3guPvGe1dBDoBj0/uWueejhl3LYEdflznsH5eTeezZqM33GnJxz0QP5wc9uyM9+eXM2/UL37LbTpquht8XvnL12yj0vvpLdf39Tru3/Qi7aZ/nzuD/4+pZ5Z/Ky53ET11z4MMectnf+cd+/8uN9f5t7blr2PMesmTW5+fdP5KIim5846ce75K9PvJxv974xtz04OKcfuey1nB/9+vYcfuqt+d5JN6e6onUO2MVaTlMce/we+fuD/84Pvven3HXHwJx4yjcbtZkxY07OP/uv+fHh1+T/fnpDNtmkR3bZbbMGbU76yS75a9+X8+3jbsxtD6zguJ1+ew4/5dZ878T6NbhlHbdjTt07//jLv/LjA36be255Lr3P3LdRm1kza3LzH57IRafd1/SNX0mF2kdJctIRu+RvfV/Od371IWuVp96eH5x0aw47of783n/Xhvvpl2fum4fvfT5H7Hl57r3+mfQ+/8BGdWbNrMktVz2Wi0+4exW2vngdf9SuefCRl/K9I6/PHX8enFOObTzXOWPGnJx9yYM5/Kgb89Njb8kmG3fLbjs2nus87pjd89A/XsrhP7wmd909MCeesFejNtOnz8m55/8tP/rJdfnZz2/KJpt0z667LPX/SYHWqv94Zcvsute8/OHmWdnvO3Pz20taNqrz+MPNMmJYafr8cXZ+e8OslJQkD93fMImw/Xbz89urZq3wftzRo0ty/Y0t8tvfzModt83M5MmlefChxomG236TbLdnct4Nye4HJzf2aVzruX8m7wxPTv99cs51SUlJ0vevy/2nAT42TQpIXHnllXnxxRczZsyYnHLKKZk7d25OO+20dOjQIdtss80qdWiLzRekU8cVf03Dk083S8+ta9O+XV1KSpJ9956fx54QkAAAWFlV1a2z4UZd8/gjryRJnn3yjXTsVJFu3asbtBsxdGzGjJqSJJk3tzYjho1J565Vn3BvKbTZU2ozfvjcbLh9myTJ577ROjMmzM/U0fMaNixJaufVpXZeXerq6jJ3Vl3W6FDWqNaE4TVZf/s1kiTrfqN1Zi6zVklq59Vl/sJa82YtSJsOS8bw7dYozxfW6py/v/B6kuTx/wxLl+q2WbNDZaP+r9elfXbYbL3c8PjzjX5XXVGejT7XOY88+1qS5MlBw9KpQ9t071zVoF3N3Pmpra2fBGrerCwtWzTzbXEAUOQq27XJBl/olr5/fylJ0u/xV9OhS2W6rtmuQbsZ02bn1X+/kzmz5y67TvWiOi8vrPNaOnSuWHad/yy/zqdRVWXrbLRe5zz6dP1Y6akBQ+vHSl2qGrQb9ua4jB5bfxPT3Hm1Gfbm+HTp1HhcBvBZVNmuTTbcrEeeeODfSZJ+j7ySDl2q0nWt9g3azZg6O6/+663MmVU814FPm8p2bbLBJt3T98GF1+5HF16711rqmjt1dl598e2iuuYCn5yqytb5/IZd8tgTryZJnu63cIy71Dz28BHjMnrMkjHu8BHj0qWzMe5H1a51eTbt1jkPvFw/j/vI68PSpbJt1qpuvC/X79g+O39+vVzzXON53MQ1Fz7M4vmJfyyZn+jYuSLdlpqfmL54fmLessp8KlVXlGfjdTvnkX4L13IGD0vn9m3Tw1rOx6KqqnU2/HzXPP7Yf5Mkzz79Rjp2bLwuPHzY2IwePSVJ/brw8OFj0+UDc0ardNyW6lNldZtssHG39H144fnd97V07FyZbj2WcX6/9E7mzPl4z+9C7aNkOWuV7VdyrfIDv69s1yYbbto9Tzz4nyRJv0f/mw5dfV76oKrK1vn8Bl3y2JP1+/rp/kPTsUNFo3HgsJEN5zqHjxzXaK6zqqp1NtywSx57vP4ceObZIenUsW26dWtYa/iIsYvHlPPm1WbEUmPKQq1VT5lckhFDy9Jr5/lJkm9sW5sJ40sy+v2SBnXeGlmazbesTfPm9UGELbean6cfb3gf7eab137o/bhPPd0s22w9f/H9uN/ae276LnU/7rQpydvDkq/tVP/3LXsmk8cn495vWOvdkcnGW9Q/MaKkJNn0q8nAviv85wE+Fk0KSCxSW1ubefPmpaamJnPmzElNTU2GDBmyUq+tqanJtGnTGvypqVm5UezYcSXp0nlJ265dFmTsuJIVvAIAgA/q2KkikybMyILaJWOqcWOnplOX5S8IVbdrk2132DiDnhv2SXSRj9GMCfPTurospWX1Y+iSkpKs0bFZZoyf36DdOl8tT7dNW+WWH7yXW374Xt5/eU6+ekhVk2qtvbDW7T94N7f/8N2MenlOvvKBWp2r22bC1JmpXbDknBwzeXq6Vlc0qNOstDRnHLJzzr27bxYsaPz5oVP7tpkwpWGdsROmpUuHto3adulYkZsvOSz/uP7nmTFrbu5/5D/L32kAwKdex86VmTxhRhbULvkmrPFjpqZT149201PHLhXLrrOCsXKx6NS+bSZObjxW6tyx8VhpkXZVrbP9NzZM/xdGfBJdBFjtOnatyqRx0xteB0ZPSaelbopg1XXsUpnJ45fe11PTyZdzAB9Bp45tM3HSUmPc8dPTqVPFcl/TrrpNevXcMAMGG+N+VF0r22b89Jmp/cAdfKOnTk+3ysbzuOd+c+ec8fdlz+MmrrnwYTp2WbSW13B+ouNnZH6i0VrOxGnp3H4ZazkdKnLLhYfl4T/Vr+Xc99h/PsGefjZ07FSRSROXWhceN22F18rqdm2yXa+NMnDAknXh5a3BdV7WGlyHitxy0WF5+JqFx+3R/zTsU+eKTJq41DVg7Oo7vwu1j5ImrlVe13itsmOXykxa+vPSqCk+L31Apw6Nx4Hjxk9Lp44rGAdWtUmvbT6fAc83HAd27Ng2kybNaDBuGTduWjqv4EtjqqvbZLttP58Bg4Yv6VOB1qonji9Jdbu6lC387sKSkqRDp7qMH9fwdt/1NliQ5/s3y6yZyfz5Sf+nm2Xc2I9+S/DYcaXp/IH7cbt0qcvYpf6tyeOTynZp0Kd2HZNJ4xvWWnuD5KWByeyFfXrhmWTi2I/cJYBV1qSAxNFHH50vfvGL6dy5c372s59l1KhROeKII/Lvf/8748eP//ACSS688MJUVlY2+HPl76Y3pTsAAHzMWrdukXMv/XbuuX1Ahr4xenV3h0/IuOFzM+mdeTns+h75/g090v2LrfLM1ZOaVGv8wlrfvb5HDr1hzXT7Yqv0u3riR67zsz2+nr4vDc+bY5vWjw8aM35aDj/x1ux9xNVp0bws239tg1WuCQDwWdK6vEUuOnX/3PnXwRkywioWAADFr3XrFrngrP1z558HZ8iwMau7O59Zv+j19Tz2xvCMnLDq87jA/7YxE6bl+6fcmm/+39Vp3rws229lLefj1rp1i5x34UG5+66BGTqkadfKMROm5fsn35pvHnl1mjf77B23Quyj5ANrlT+1VvlJaF3eIheesV/uum9whgxftbnO1q1b5PxzD8xd9wzK0KFN/P+kAGvVO+42P1t8tTanH1ee048rT9ceS0IVq8vWuyabfCW57ITksuOTzt2T0lX6GneApmn24U0aGz16dH76059m++23z6abbtqkf/iUU07Jcccd1+BnMyZuvFKv7dypLu+PWvLEiNFjStO5k2eoAQCsrPHjpqVdhzVSWlay+JswOnWuzLiFj4P8oPLWLXLBFYek/7NDc99dgz7prvIxWKNDs8yaXJsFtXUpLStJXV1dZoyfnzU6Nvx4MPSpmem+Wau0XKN+xuLzO7bJQ2eNa1KtYU/NSLfNWqXlGvUzMhvsuEYePmvJxNPYydPTobJNykpLFn+jRpfqthk9eVqDOl9Zv0e6VLfNd7bdPM3KSrNGq5b5x5k/yqF97szczMy4idPToaphnc4dKjJmwvLD2LNr5uXx597IrttunMf7r9wT8QCAT5/xY6emusMaKS0rXfzNah27VGbc6MZj3BXWGTNt2XWWMVYuNuMmTk/76sZjpbHjG4+Vyls1z2VnHJB+g4fn7gf+9Ul3FWC1GT96Stp1atvwOtC1KuNGTVm9HfsMGj9maqo7Lr2vKzNu9JTV2zGgqIwbPz3t2y01xu3YNuPGTWvUtry8RS4596A8N2B47v3LC590Vz8TRk+dno5t26SspGTxUyS6VrbNqKkN9/dX1+6RrhVtc+hXN0+z0tKs0bJl+h79oxx43Z2L27jmwoqNH7NoLa/h/MT4z8j8RKO1nPYVGTvxQ9ZyBryR3bbZOI8PsJbzUYwfNy3t2i+1LtypYrnXygsv/U769xuW++4Z3OB3y1uDG/tha3DLOG7jx05Lu/ZLXQM6r77zu1D7KFn+fvrQtcr+b2TXnkvWKsePmZp2S39e6lbl89IHjJvQeBzYqWNFxo1f1nFrnkvPPjD9Bg7PPX9rPA4cP3562rVbI6WlJYufItGpU0XGjlvG/RPlLXLxBQenf/9h+fN9zzfsU4HWqtt3rMvkSSWpra1/YkNdXTJhXEk6dlrQ4LUlJcl3Dp+b7xxe//dnn2yWNddesPQ/8aE6d1qQUaOXpBjGjClJ56X+reqOydRJadCnSePrnyKxdJ/2Oaz+T5IMfirptvZH7hLAKmtSNuvee+/NL37xiyaHI5KkZcuWqaioaPCnZcuSD39hku23m59+/csycVJJ6uqSvz7YLDvvOL/JfQEA+F8zZfKsDB8yJjvvtlmSZNsdNsqEcdMy6v3JDdq1Km+eCy8/JC8MHJk7buq3OrrKx6C8qiwdPtciQ5+amSQZOWBW1mjfLJVdmzdoV9G5Wd5/ZU5q59VP3rz9wuy0W6v5MmsNf2pGkuTNAbPSZhm12nZullEfqPXOC7NT/YFak2bMzuvvjsteX6kPTe/8pQ0ydsqMvDuh4aTTD39zT/Y46/rsefYN+cGV92TGnJrsefYNmTxjdpJk8rTZGfLmuOy27ReSJDt8bYOMmzg974+d0qBO985VKSur/zjUrKw02221QUa8vXJPwwMAPp2mTpqZEa+Pzk57bZ4k6bnzJpkwdlpGv/vRvrF06uSZGfHG6Oy01xcX1vlCk+p8Gk2ZOitDR47Lrr3qx0rbf2PDjJ84Pe+PmdKgXXmr5ulzxoEZ/O+3csufB66GngKsPlMnzczwV9/PjvtskSTpudtmmTBmaka/89GfgsiKTZ00MyNeG5Wd9l547d51k0wYMy2j3yn+ay7wyZkydVaGDR+bXXbcJEnSq+eGGT9hRt5f6ubB8lbNc8m5B2bwv97MrXcNWA09/WyYNGt2Xh09Lvt8sX4ed7eNN8jYaTPyzuSG87iH3nRPdrzq+ux01Q357o33ZEZNTXa66oZMnjV7cRvXXFixqZNnZvgbo7PTnh+Ynxg3LaM+A/MTk6fNzpC3xmW3ngvXcrbaIOMmTc97S63l9FhqLafXVzbI8Hes5XxUU6bMyvChY7LzLvX3+W3ba6OMHz992evCl347zw8emdtvfa5RnSYft682Pm5TJ8/M8CGjs9MeC8/vnRae3++tnvO7UPsoWYW1yq82XKucOmlmhr82Kjvu/aUkSc9dN114nSz+94BCmTJ1VoaOGJtddqjf17223jDjJ0xf5jjw0rMOyuAX38yt9yx7rnPKlIVjyp3rz4Httv18xk+YnlFLBTdbtWqeiy88OINfeDO33dG/UZ1CrVVXVdflc+svyNOP138p4YBny9K+Y126dm/4JeJz5yYzFmYvpk1N7r+refb79tzl7LHl67Xd/DzXv9ni+3H/9mCL7LhDw/txK6qStdZPBvWt//uL/ZLqDkmn7g1rzZubzFzYp+lTk3/enex28EfuEsAqK6mrq2vyoxdee+21vPPOO5k7t+Gb6j777NOkehNH9cjFfVqk/8CyTJpUkorKpHV5Xe69fXYuvLRFem5dm223qU2S/O2hZrn1zvobqrbcvDYnHjc3zRZ+SW37bu81dZMAAD7zdtn6vCRJj7Xa5YTT90lFRXlmzazJpec/mLdGjs9xJ++VAf2GZkC/Yfnu4dvksB9vl7dHLvkw/syTr+eOm5/LY/1PX12bwCq44vVdkyRT3p+XJ6+akDnTF6RFeWm2/2X7tF+nRZ763cSss1V51tmqdWrn1eXZayZlzOtzUlpWktZVZdnu/9qlokv9OLw2JYtrPX3VhMyZXpsW5aXp9csOabdOizzzuwlZe6vWWXthreeumZixr9ektKw+WNHz/9qnokvz3PrH3ZMka3eqzrmH7pqqNuWZMWduzrj9kQwfPTFnHrJznnplZJ7+78gG29KtXUXuPvHQbHvyH5MkbcbUf4vFWl2rc/pRu6dijVaZOXtuzv/DIxn57oSc/LNd0++FEen3rxH51k6b5aA9tkztggUpKyvNv/77Tn5/2zOZO6/+80b/e3p//AcDACiY3Tf/dZKkx9od0vvc/dK2qnVmzajJ5Wf8JW8NH5tjz/xWBj41JAOffiMtWzXPdQ8ck+bNm6VN25aZMmlmnnjopdx41WP1X2+VpMfa7dP7nP3Ttqq8vs6Zf8lbw8fl2DO+lYFPv5GBTw+pr/O3oxvX+e3jSZJ//uec1bY/lmXb/S5LkqzZrTqnHr1HKtu2ysxZc3Phb/+Zke9MyEk/3zX9nh+R554fkcMO/Fp+9O2t8+a7S25MerL/kNz65/onyj37l+NXyzYAfJz22PCkxf/dfd0O6X3RwYuvJ1eccm/eGjomx5x/QAb2fS2Dnni9/jrw6Alp3qIsrddolamTZqbv317MTX3+mYeHXrwat6Q47L7JaUmSHut0SO/zD1hy7T79vrw1bGyOPXu/DHzq9Qx8cuG1+++/SvMWC6+5E2fmiQf/kxuvfDRJ8s9Xz1+dmwKsRtvvcUmSZM3u7XJy7z1S0bY8s2bNzUVX/CNvvjUhJxyze54bODz9Bw3P977z9fzg0G3y1tsTFr/+qX5Dcttd9TfJPfXwiatlG4rJ58+5IkmybvvqXPitXVNVXp6ZNXNzygOPZOi4iTnvmzvniaEj88TQhvO43Ssr8tefHZqvXlI/j/u528Ys+Z1rLizTblucmWTR/MR+qaisX8vrc+ZfF85P7JOBTw9ZPD9x/V9/WT9WWqN+fqLv319ePD/xyL/PXp2b0sg3vtsnycK1nCN3T+WitZw/PZIR707IKUfsmmf/NSL9XhyRb+24WQ7abcssWLiW88J/38nv71yyljPgDms5H2bnXhckSXqs2S4nnvLNVFSUZ+bMubns4ofy5sjxOe6EPTPguWEZ0H9Yvvu9rfP9H26bt95ccq185qnXc8dt/TOzW8skHzhubRcet6s/cNxeXLgGt+NmOWj3pY7bHUuOW8Ww+june6zdPr3P3DcVla3rz++z/5q3RozLsafvk4HPDMnAZ4akZcvmuf7+X6Z5i7K0WaNV/fn9j5dy4+/75pEXzvpU7aMkmdXlA/vp5x9Yq/zjh6xVli5cq7y9fj9VvlI/J9d9nQ7pfcGBC6+Tc3LFafWfl445Z78MfPL1DFr0eekfx6V5i2Zp3bZlpk6cmb4P/js3XfFoHn7tgoLso0+jXntfmiRZs3t1Tjl2z1QsnOu8+DcPZ+TbE3LCL3fLc4OGp//gEfnewV/PDw/ZOm9+IIT51HNDctvCsETZnPpzc80e7XLiCXvV3z8xqyaXXPqPvPnW+PQ+bo8MGDAs/QcMz6Hf/UYOP6xngzHl08+8kdvvGJA51fVr6Ku6Vn1dn8uTJO+/W5KrLmmV6dNK0rpNXX55fE3W/tyC/L5Py3z1G/Oz1da1mTK5JKf3Lk9pSV0W1JXkm/vNze57Lwk2tCuty2WXt8zAgc0W3o9bl9blyR23zcwll7XMNt+Yn20W3o/74EPNc8edLZIkX/rS/PT+Vc3i+3GHzFsjSTLm3eSmPsmMaUl56+Tw3kmPdZNbrki++PXkS99Ipk1OLjuhfqq9ri7Zad+k1zcXHrd1hhbyNABYoSYFJEaOHJn99tsvr7zySkpKSrKoRMnCBcTa2tomdWbiqB5Net3SBCQAAJZvUUBiVQlIFKdFAYlCWBSQWFWLAhKralFAohAEJACguCwKSKyyksKMb5JPb0CiEAQkgM+iDwYkVpWbNT/cooBEIQhIwP+uRQGJQhCQ+HCLAhKr6oMBiVXlmstn1aKARCF8WgMShSAg8eEW3fy/qhYFJAphUUBiVRU6IFEIiwISq2pRQGJV/S8EJAphUUBiVS0KSKyqRQGJQmhX2uTvTm9gUUBiVQlIAJ+k0qa86Jhjjsm6666bcePGpXXr1nn11VfzzDPP5Ctf+UqeeuqpAncRAAAAAAAAAAAAAABgxZo15UUDBgzIE088kQ4dOqS0tDSlpaXp2bNnLrzwwhx99NH597//Xeh+AgAAAAAAAAAAAAAALFeTniBRW1ubtm3bJkk6dOiQUaNGJUnWXnvtDBkypHC9AwAAAAAAAAAAAAAAWAlNeoLEpptumpdeeinrrrtuvva1r+WSSy5JixYtcs011+Rzn/tcofsIAAAAAAAAAAAAAACwQk0KSJx++umZNWtWkuTss8/O3nvvnW233Tbt27fPXXfdVdAOAgAAAAAAAAAAAAAAfJjSprxo/fXXzzXXXJO6urpssMEGeeONNzJhwoSMGzcuO+20U6H7CAAAAAAAAAAAAAAAsEIr/QSJ/fffv8Hfn3322Wy//fZp3759o7b333//qvcMAAAAAAAAAAAAAABgJa10QKKysrLB3w866KA8+eSTmTt3bjbaaKOCdwwAAAAAAAAAAAAAAGBlrXRA4sYbb2z0sxdffDE33HBDfve73xW0UwAAAAAAAAAAAAAAAB/FSgcklmXLLbfMlltuWai+AAAAAAAAAAAAAAAANEnp6u4AAAAAAAAAAAAAAADAqhKQAAAAAAAAAAAAAAAAip6ABAAAAAAAAAAAAAAAUPQEJAAAAAAAAAAAAAAAgKInIAEAAAAAAAAAAAAAABQ9AQkAAAAAAAAAAAAAAKDoCUgAAAAAAAAAAAAAAABFT0ACAAAAAAAAAAAAAAAoegISAAAAAAAAAAAAAABA0ROQAAAAAAAAAAAAAAAAip6ABAAAAAAAAAAAAAAAUPQEJAAAAAAAAAAAAAAAgKInIAEAAAAAAAAAAAAAABQ9AQkAAAAAAAAAAAAAAKDoCUgAAAAAAAAAAAAAAABFT0ACAAAAAAAAAAAAAAAoegISAAAAAAAAAAAAAABA0ROQAAAAAAAAAAAAAAAAip6ABAAAAAAAAAAAAAAAUPQEJAAAAAAAAAAAAAAAgKInIAEAAAAAAAAAAAAAABQ9AQkAAAAAAAAAAAAAAKDoCUgAAAAAAAAAAAAAAABFT0ACAAAAAAAAAAAAAAAoegISAAAAAAAAAAAAAABA0ROQAAAAAAAAAAAAAAAAip6ABAAAAAAAAAAAAAAAUPQEJAAAAAAAAAAAAAAAgKInIAEAAAAAAAAAAAAAABQ9AQkAAAAAAAAAAAAAAKDoCUgAAAAAAAAAAAAAAABFT0ACAAAAAAAAAAAAAAAoegISAAAAAAAAAAAAAABA0ROQAAAAAAAAAAAAAAAAip6ABAAAAAAAAAAAAAAAUPQEJAAAAAAAAAAAAAAAgKInIAEAAAAAAAAAAAAAABQ9AQkAAAAAAAAAAAAAAKDoCUgAAAAAAAAAAAAAAABFT0ACAAAAAAAAAAAAAAAoegISAAAAAAAAAAAAAABA0ROQAAAAAAAAAAAAAAAAip6ABAAAAAAAAAAAAAAAUPQEJAAAAAAAAAAAAAAAgKInIAEAAAAAAAAAAAAAABQ9AQkAAAAAAAAAAAAAAKDoCUgAAAAAAAAAAAAAAABFT0ACAAAAAAAAAAAAAAAoegISAAAAAAAAAAAAAABA0ROQAAAAAAAAAAAAAAAAip6ABAAAAAAAAAAAAAAAUPQEJAAAAAAAAAAAAAAAgKInIAEAAAAAAAAAAAAAABQ9AQkAAAAAAAAAAAAAAKDoCUgAAAAAAAAAAAAAAABFT0ACAAAAAAAAAAAAAAAoegISAAAAAAAAAAAAAABA0ROQAAAAAAAAAAAAAAAAip6ABAAAAAAAAAAAAAAAUPQEJAAAAAAAAAAAAAAAgKInIAEAAAAAAAAAAAAAABQ9AQkAAAAAAAAAAAAAAKDoCUgAAAAAAAAAAAAAAABFT0ACAAAAAAAAAAAAAAAoegISAAAAAAAAAAAAAABA0ROQAAAAAAAAAAAAAAAAip6ABAAAAAAAAAAAAAAAUPQEJAAAAAAAAAAAAAAAgKJXUldXV7e6O7HI/DHrF6ROsy7DC1IHAAA+a3b7ylkFq3XOfTcXpM5b8zoUpM7ZN3y3IHWSpPO/5hakzpOPnFSQOvBZtsfnTy5InYeHXFSQOkBx2uMLpxakzsOvXVCQOkmyx8anFKTOw69fWJA6AKzYztudX7Bajz9zWsFqAQDLt/vmvy5InX++dG5B6gAfrpDj7pIFhanzWL/P7vh9px0LM69UOrdAOzufvv294flXFKzW2g/PKkidZpNmFqROIec6P2123KVwa0ItxkwvSJ0Fa7QqSJ3JG7UpSJ0kKZ1fmDqHnfZQQeocWfVOQeok7hEGPpwnSAAAAAAAAAAAAAAAAEVPQAIAAAAAAAAAAAAAACh6AhIAAAAAAAAAAAAAAEDRE5AAAAAAAAAAAAAAAACKnoAEAAAAAAAAAAAAAABQ9AQkAAAAAAAAAAAAAACAoicgAQAAAAAAAAAAAAAAFD0BCQAAAAAAAAAAAAAAoOgJSAAAAAAAAAAAAAAAAEVPQAIAAAAAAAAAAAAAACh6AhIAAAAAAAAAAAAAAEDRE5AAAAAAAAAAAAAAAACKnoAEAAAAAAAAAAAAAABQ9AQkAAAAAAAAAAAAAACAoicgAQAAAAAAAAAAAAAAFD0BCQAAAAAAAAAAAAAAoOgJSAAAAAAAAAAAAAAAAEVPQAIAAAAAAAAAAAAAACh6AhIAAAAAAAAAAAAAAEDRE5AAAAAAAAAAAAAAAACKnoAEAAAAAAAAAAAAAABQ9AQkAAAAAAAAAAAAAACAoicgAQAAAAAAAAAAAAAAFD0BCQAAAAAAAAAAAAAAoOgJSAAAAAAAAAAAAAAAAEVPQAIAAAAAAAAAAAAAACh6AhIAAAAAAAAAAAAAAEDRE5AAAAAAAAAAAAAAAACKnoAEAAAAAAAAAAAAAABQ9AQkAAAAAAAAAAAAAACAoicgAQAAAAAAAAAAAAAAFD0BCQAAAAAAAAAAAAAAoOgJSAAAAAAAAAAAAAAAAEVPQAIAAAAAAAAAAAAAACh6AhIAAAAAAAAAAAAAAEDRE5AAAAAAAAAAAAAAAACKnoAEAAAAAAAAAAAAAABQ9AQkAAAAAAAAAAAAAACAoicgAQAAAAAAAAAAAAAAFD0BCQAAAAAAAAAAAAAAoOgJSAAAAAAAAAAAAAAAAEVPQAIAAAAAAAAAAAAAACh6AhIAAAAAAAAAAAAAAEDRE5AAAAAAAAAAAAAAAACKXpMCEmeccUaefPLJzJkzp9D9AQAAAAAAAAAAAAAA+MiaFJAYMGBA9t5771RVVWXbbbfN6aefnscffzyzZ88udP8AAAAAAAAAAAAAAAA+VJMCEo899limTJmSvn37Zs8998wLL7yQ/fffP1VVVenZs2eh+wgAAAAAAAAAAAAAALBCzZr8wmbNss0226Rjx45p165d2rZtm7/+9a954403Ctk/AAAAAAAAAAAAAACAD9WkJ0hcc801+e53v5vu3btn6623zj//+c/07NkzL7zwQsaPH1/oPgIAAAAAAAAAAAAAAKxQk54gceSRR6Zjx47p3bt3fv7zn2eNNdYodL8AAAAAAAAAAAAAAABWWpOeIHH//ffn0EMPzV133ZWOHTtm6623zqmnnppHH300s2bNKnQfAQAAAAAAAAAAAAAAVqhJT5DYd999s++++yZJpk6dmmeffTb33ntvvvnNb6a0tDRz5swpZB8BAAAAAAAAAAAAAABWqEkBiSSZOHFinn766Tz11FN56qmn8uqrr6a6ujrbbrttIfsHAAAAAAAAAAAAAADwoZoUkNhss83y+uuvp7q6Otttt12OOOKI9OrVK1/84hcL3T8AAAAAAAAAAAAAAIAP1aSAxJFHHplevXpl0003LXR/AAAAAAAAAAAAAAAAPrImBSSOOuqoQvcDAAAAAAAAAAAAAACgyZoUkEiS9957Lw888EDeeeedzJ07t8HvLr/88lXuGAAAAAAAAAAAAAAAwMpqUkCib9++2WefffK5z30ub7zxRjbddNO89dZbqaury5ZbblnoPgIAAAAAAAAAAAAAAKxQaVNedMopp+T444/PK6+8klatWuW+++7Lu+++m169euWggw4qdB8BAAAAAAAAAAAAAABWqEkBiddffz3f//73kyTNmjXL7Nmzs8Yaa+Scc87JxRdfXNAOAgAAAAAAAAAAAAAAfJgmBSTatGmTuXPnJkm6du2aESNGLP7dhAkTCtMzAAAAAAAAAAAAAACAldSsKS/6+te/nn79+mXjjTfOnnvumd69e+eVV17J/fffn69//euF7iMAAAAAAAAAAAAAAMAKNSkgcfnll2fGjBlJkrPPPjszZszI3XffnQ022CCXX355QTsIAAAAAAAAAAAAAADwYZoUkPjc5z6XcePGJUnatGmTq6++uqCdAgAAAAAAAAAAAAAA+ChKm/KiESNGZNttt820adMK3R8AAAAAAAAAAAAAAICPbKWfIFFdXZ2SkpLFf58+fXq6d++e5s2bN2o7adKkwvQOAAAAAAAAAAAAAABgJax0QOLKK69s9LNbbrklrVu3zoEHHljIPgEAAAAAAAAAAAAAAHwkKx2QOPzwwxv9bK+99so999yzzN8BAAAAAAAAAAAAAAB8Ukqb8qJ333037733Xjp06JCf//znGTx4cI499thcc801he4fAAAAAAAAAAAAAADAh2pSQOK73/1unnzyySTJmDFjsvPOO2fw4ME57bTTcs455xS0gwAAAAAAAAAAAAAAAB+mSQGJ//73v9lqq62SJPfcc08222yz9O/fP7fffntuuummQvYPAAAAAAAAAAAAAADgQzUpIDFv3ry0bNkySfL4449nn332SZJstNFGGT16dOF6BwAAAAAAAAAAAAAAsBKaFJDYZJNNcvXVV+fZZ5/NY489lt133z1JMmrUqLRv376gHQQAAAAAAAAAAAAAAPgwTQpIXHzxxfnTn/6U7bffPoccckg233zzJMkDDzyQrbbaqqAdBAAAAAAAAAAAAAAA+DDNmvKi7bffPhMmTMi0adNSXV29+Oc//elP07p164J1DgAAAAAAAAAAAAAAYGU0KSCRJGVlZQ3CEUmyzjrrrGp/AAAAAAAAAAAAAAAAPrKVDkhsueWW6du3b6qrq7PFFlukpKRkuW1ffPHFgnQOAAAAAAAAAAAAAABgZax0QOJb3/pWWrZsmSTZd999P67+5ILflOTJ/iUZNaYkf76uNhtvsOx29/29JNfdXpK6umSrLery6+Pq0rzJz8MAAID/Ld3WbJcTztovFVWtM3PGnPQ5+695e+T4Bm06d61K77P2zfqf75Ix70/Jzw+9epm1xryfXHNps0yfWpLWbepyxPG16bFOXYM2CxYkd19XlpefL8mC2pJssMmC/ODo2jRrvqTNxPdrc//lczJrWl1atkn2/1V5Oq1dtlSdujx6Q02Gvzg/C2qTtTYuyzePapVmzZcEuNduX5ULDtwt1W3KM31OTU7786MZPm7icvfFDT8+IF/o1ilfP/ePjX7XvVt1Tj5hr1RWlGfmzJpc3OcfeevtCQ3abLH5Wjnix71S3qpFkmTgoBG55oanUlfXqBywAt3Wbp/eFx2ciurWmTVjTvqcfG/eGT6uQZtO3avT+8KDst4XumXMe5Pyi32vWk29BT6tuq3dPr0vODAV1W0ya/qc9Dntz43fS7pVpfcFB2a9jbtlzPuT8ov9f/fx9+nCg5b06dRlvL91q6p/f9t44fvb/r/9WPsEwIp171GdE0/dJ5WV5Zk5oyaXXPhg3n6r4WfBL225dn7ysx1TXt48dXXJoAHDc92fnvBZEABWg25rtcvx5x5QP680fU76nPGXvD2i4eeuzt2q0vuc/bPeRl0z5v3JOerbf1hNvQWSwo65u/eozgmn7ZPKqvpal17wYN5+s3GtHx+5sFaSQf2H5/qr/3fG7927V+ekk7+ZyorWmTGzJpdc8lDj/b3F2jniiO1T3qpF6lKXQQNH5Nprn2ywjz7L+3rt6qpcvM9uqS4vz4yampz04KMZPqHh+uJWa/XIdd/ZL29OmrT4ZwffdFdq5tc2aFeo/fRpnOv8tOnevX4tt6KydWbOrMkll/698Vrul9bOET/ulVblLZK6ugwcNCLXXt94LbfbWu1z/PkHpKKqTf061en3LXs8cd4BWW+jbvXjiYMa7+9uPdrlhDP2SWVl68ycUZPLznsgb7/ZcB3+S19eJz/6+Y4pL2+RurpkcP9huf4PfRv0ac3OVTnrJ7unco3yzJxdk7OveyQjRzU8Jzdbr2tO/v5OSZJmZaX5z7BRuez2JzNvqXNyzc5VOeNnu6dqjfLMmF2Tc655JG++37DWput3zUk/WFLrpaGj0ufWhrWmjJqfx66cnDnTa9OidWl2PqY67ddq3qBO3YK69Ltxat5+sSalZUmrtqXZ8RfVqeq65OZe9wgDn4SVfrs488wzl/nfhbbr9nX50SF1OeyXpctt897o5LfXl+TeaxekQ7vkF6eW5t4Hk+/u9ykfSQEAwKfEMafunX/85V957KH/pOdOX0jvM/fN0Ydf26DNrJk1ufkPT6TNGi3zg5/vtNxaN17ZLDvsuSDb7rogg58pybWXleXs381v0Obpf5bmrWElOfcP81PWLLnhyrI88pfS7HXwgsVtHvjdnHxl9+bZYpcWebXfvNx/xewceeUaDeq8+Oi8jB5RmyN/0yZlzZIHfjsnAx+Ym57/z959h9dZ1v8Df6dt2ialGR1JF0spGwEVB3u2DMUBiAiIqOjv60IpQwSZskFU9PsVFJGNDJUhe6+WoQLK6GJDm6Q76UjbNL8/0nWaFmgbaE95va4r15Vzzn0+uZ/7POfJ/Yz3Oft1W9jm5C/ulhue+k/+/q8XMmTzwTlj/yE58H+vXWrfD9vu43lj0tRsOqBmqY8fdeTQ3Hb7M7nrnv9mx+03ynHD9s7//OiKgjaNTbNy+pm3ZNz4qSkt7ZwLzv5qhuy+ee6657/LHDOgvR+e9uXccf2Tufdv/8z2QzfPsLMPyJH7/66gzYymWbni13elfK3uOewnQ1dRT4HV2Q9P/mLuuOGp3Pv3f2X7IZtn2Bn758glLnqZMb05V/zmnrZtyY/3eP/7dMqX2rZvC/p05gE58itLbN+mN+eKX9+d8p7dc9iRQ973PgHwzn589N75xy3/zt13Ppcddto4xx7/+Xz/u5cVtGlqnJUzTvlbxo2bktKunXPeLw/OHkM/lrvvfG4V9RoAPrx+9PMv5I6bns49t/w72+++WYad9qX86OCLC9pMb2rO5b+7Nz3W6p7DfrD7KuopsEBHzrmPPGbv3H7Lv3P3Hc9lh503zjE/+3x+cERhrcb5tca/3Vbr3F8dnD32/FjuvuPDMX//yVF75h+3PZO77vpPdtxxoxx77Ofy/e/9uaBNU+Os/OL0m9vGu7Rzzjv/oAwZskXuuus/C9usyWN92t675S///k/+9twLGbrx4Jzz+SHZ77L25xdfmTQpX/jj1e9Yq6PGaXU81rm6OerIPXPb7c/mrrv/kx132CjHHrNPvveDywvaNDbOyuln3LzwXO755341Q/bYInfd/Z+Cdj866Qu548ancs/N/872e2yWYb/YLz86qPAD9qY3Nefyi+bPJ3609PH+8XF75/a//yv33P5cdthlkxx94r754bcubdenM3/+14Wv/zm/OSS77/Wx3HP7otf/+MN2z98efC63PfZCdv3k4Jz87aE57LRrCuqMeqMhXz/tmrS0zEtJSXLO9/fN/rtumWvv/ldBu59+c/f8/YHn8o9HXsiu2wzOSd8ZmsNPLqw1+vWGfOPkRbXO/tG+2W/3LXPdnYtqPfC/k7P50PJssluPjHlsZu799eQceEHhefaXn5yVcS/OzkG/rknnLiV56vppGX7ltOx1bK+FbVwjDHwQlr2FeQ9mz56dN998M6+//nrBz8r45JZJv6Vfm7TQ3Q+WZJftWtO3d1JSkhz4hXm5/b6Sd34SAACQJKms7pHBmwzIffMPsD163wvpW1uZAYN6FbRrnDYzzz/7embNmrPMWtMmJ6+MLsm2u7UFHbbZoTWTGkpS91ZhuzdeLslmH5+XLqVtc/iPbTMvj9+3aHekacq8vD26JR/bte0TJjbdrkumNbRm4tvzCuqMf6UlH9mqS7qUlqSkpCSDP9Elz96/qH+9epRl84G1ufWZF5Mkd/93dPpX9sw6vSrb9X2Dmt7ZbdOP5o8PPbXUZauqLM9Gg/vlnvueT5I8/OjI1PTtmQEDqgrajRlbn3HjpyZJ5sxpyZiX69Kvtv3fA5atslePbLj5wNx/y7+TJI/e9d/06VeV/uv0LmjXNHVmnv/na5k1c9nbJeDDa+G25NZnkiSP3v3f9Olfmf7rFM5xmqbOzPP/ei2zZs5eNX3qV7n07du/XsusGe9/nwB4Z1VV5dlwo/659562CyUeeeil9K2pyICB1QXtxoyuy7hxU5Ikc2a3ZMyYuvTrb18QAD5olb16ZPCmA3LfP55Nkjx67/Nt+11rL7EvOG1mnv/36x/IviDwzjpyzl1VVZ4NN+6fe+df6PzIg0uvNXZ0Xca/vajW2NF1qf2QzN+rqsqz4Yb9c8/8D/Z6+OGRqanpmQEDlhjvMYuN95yWjB1bn9p+lYV11tCx7lVeli361+aW/7SdX7zrpdHpV9Ez61Qvf787apxWx2Odq5u2dbtf7rl3/rr9yLLO5dYVnMsdO7a+3bncyl49MnizgbnvtvnziXveaT6x7PGuqi5vOw8/P1j0yAMvpm9tRQYMWuL1HzW+3evfr/+iflf3LMsm69XmjuFt6+T9T49Oba+eGVRTuGzNs+empaXtfHpp587p3rVLlvxqjOqKsmyyfm3ufGx+rafeQ60undNtiVozprSkbsycbLRzeZLko9t2T9OElkwZV/jBiSUlScvcpGV2a1pbWzN7RmvW6l14mbJrhIEPwgoFJEaNGpUddtghZWVlWXfddbP++utn/fXXz3rrrZf111//PdVobm7OtGnTCn6am99bumtcXTKgdtHtAf3a7gMAAN5d39qKTJrYmHkti8IHDXVT07ff8h/km9hQkqpeSefObbdLSpLeNa2ZWF94cGK9wa359/BOmTk9mTs3efKhTmmoW9RmWkNr1urVKZ07l8yvU5LKmpJMbSgMSAzYoHNGPjE3s2a0pmVua/776JxMqVvUpl9lzzQ0Tk/LvEX7Fm9PaUz/qoqCOl06dcqpX9o9p/z9voK2i6vp2zMTJzVl3mKP1zVMS23fiqW2T5Lq6h7ZafuNMvyJsctsA7TXt39VJjUssV0aNyU1SxzEBngnfftVtt+WvD0lNYudWFot+jRuSmpW85PCAB9mfWsqMmliU+a1LNoXrK+flprad9gX7NUjO+60cUY8PuaD6CIAsJi+tZWZPKGpcL9r/FT7XbAa68g5d9s5ryVq1b17rR123jhPPPbhmL/37VuRSUuc73rX8a7ukR133Cgjhi8aozV5rPtX9Ex90/S0LHYx+LhpjRlQ0X7Z1q6qyt++9bXcdPhB+donPtbu8Y4ap9XxWOfqpm/fnktdt2trlj0HqK7ukR132CjDn1hiW9KvMpPbHcedutzj3bemIpMmLPn6T03NO3y4XnWvHtlhl00y4rHRC++r7dUzE6cUnvMeP7Ex/Xr3bPf8/r0rcvWph+aei/4nTTObc8P9zxY8XturZyYspVZtn6XU6lORq844NHf97/+kaUZzbrx3Ua2mCS3pUd05nRY7n79W385pbGgpqLH+Nt0zcPOuufQb4/Onb4zPG88159NfW/b6vyyuEQZWVpcVedLhhx+eLl265Lbbbkv//v1TUrL8yayzzjorp556asF9Px9WnZOO7rWMZwAAAMVqhyHzMqGuJGcc3SVduyWbbd2a//7r3Z+3pK13L82U+nn503HTU9q1JB/ZqnPGdl7+Ot/b7TO59/kxeblhUgZULf8BmaUpL++aM0/dL9fd8GRGjR7fITUBAABYvZWXd80vzvpK/nLt8IwaOW5VdwcAANY4HTnnLi/vmtPP+Uquv8b8fVnKy7vmF2cckL9cNyKjRq34+a41cayfH1+fHS/6Q5qaZ6e251r5w4FfzOQZs3LHi6NWuOaaOE6rq/Lyrjnj9P1z3fVPrNS63ZHKy7vmtPO+mhuuejyjX1qx13/cxGk5+OQrU9atNKd9Z6/s8onBuefJkStWa8K0HHJCW61T/2ev7LLN4NwzYvlq1Y2Zk4mvzc03/9QvXctL8vgV0/Lg/03JkKNcFwx8sFYoIPHMM8/kn//8ZzbeeOMV/sPHH398jjrqqIL7Ok/e+j09t39t8sbbi26/Pb7tPgAA4N011E1Lr94906lzp4WfgtG3tjIN879adHn07tuaKZOSlpa2b5FobU0m1pekd03htzKUlCRf/npLvvz1ttsjHuiUgesualPRtyRNk+alpaU1nTuXpLW1NVPrW1PZt9MSdUqy68Hds+vBbbf/89Cc9F13UUJi/NTG9O3ZI507lSz8FIwBVT0zbsq0gjrbrD8o/St75muf3TKdO3XKWt265Z5jvpmv/O+1mTx9ZpKkvqExvXutlU6dShZ+8kht34rUNRTWSpKysq4554yv5LHho3PDX59a7nGED7uGcVPSq+8S26X+Vamf//XCAO9Fw/ip7bclA6pSP27K6tWn/lWpH7f88y4APhgN9dPSq/da6dS5ZOEnPtbUVKS+bun7gmedf1Aef2xUbrr+yQ+6qwBA2r4dubrPWoX7Xf0q7XfBaqwj59xt57yWqFW77FpnXnBQHn90VG76y4dn/t7QMC29ljjf9U7jffY5B+bxx0flxhsLz3etyWM9blpjatbqkc4lJQu/RaJ/Rc+8Pa1w2abPnr3w97rGpvzjhZH55NoDCgISHTVOq+OxztVNQ0PjUtftuvr2c4Cysq4558yv5PHHR+fGm9qfy20YPzXV7Y7jVi73eDfUT0uvPku+/pWpr1tKn8q75oxffS3DHxmZm657ouCxukmN6V1VeM67X++eGT+xcZl/e2bznNz9xMjs9dmNCwISdZMa02cpteomvHOte0aMzNBtN14YkFirT+dMn9ySeS2t6TT/fH5TQ0t69i38NMOXHpiRQR/rlm5rtZ3n33jX8tx88oRl/q1lcY0wsLI6vXuT9jbddNNMmLD8G63FdevWLRUVFQU/3bq9t2+i2GOn1jzwWEkaJrZdgPWXmztlr11b3/2JAABApk6enjEjx2W3vdq+9nX73TbNhPppefvNSctdq6I6WW+D1jx+X9uuxVOPlKS6T2tqBxa2mz07mT7/GEvj1OS2v3TKPgcs+rrNtao6pf8GnfPc/XOSJC88NjcVfUrSe0DhLsuc2a2Z2dg2958+dV4euaE52+/XdeHjk6bPzAtv1+fzW22SJBmy+eCMn9qU1ycVHnQ69JLrs/t5l2aP8/6UQy6+Pk3NzdnjvD8tDEckyZSpMzJ6TF322G2zJMmO22+UhgmNeXuJC7a7dy/NuWcckKeefjlXXTt8eYYPmG/qpOkZ8/zb2XXftg9O2H7o5plQNzXjXp+4insGFJOpk6ZnzAtvZ9fPb5Uk2X7I5pkwfmrGvb78c5z3tU+2bwCrtSlTZmTMqPHZfY8tkiQ77LRxGhoa8/ZbkwvadS8rzVnnfzVPPTE2V1/x2KroKgCQtv2usS+Oy277bJkk2X73zTKhblrGvbHq9gWBd9aRc+6FtYbMr7XzxpmwrFoXfDVPPzE211z+4Zq/T5kyI6NHj88ee2yeJNlxx43axvvtJcaoe2nOPufAPPXky7n6qseXWmdNHetJM2bm+fH12XeLtvOLQzcenPGNTXl9cuH5xb5r9ciCqxt7dC3Nzht8JC/UNRS06ahxWh2Pda5upkyZfy539/nr9g7LPpd7zllfyZNPv5Krrmm/bicL5hNvZ7fPzZ9P7LFi84kpk2e0nYcfOv/132WT+efh27/+Z174tTw9Ymyu+fOj7epMbpyZka/VZ6/Ptq2Tu35ycOomNebN+sJlG1RTlc6d286nd+ncKbt8YoOMfqPwut7J02bmpVfrs+d282ttMzj176HWTp/YIGNeX1SrvKpzaj5ampEPzkiSjH18Vtbq3TlV/Qs/o72yX+e8+VxzWua0ndN/9alZ6b1O6TsP3FK4RhhYWSWtra3LvdW4//77c+KJJ+bMM8/MFltskdLSwg1YRUXFCnVm7vgNcsr5JXl4REkmTEqqKpLy8uTOa+blpHNLsvN2rdl1u7a2N9xakkuvaZtybLNVa04a1prS+dvaLv3GrNDfBwCANd3QT56SJBm0bu8MO/mLqagsz4zpzbng1L/n1bH1+fGJ+2bEwyMz4uGR6datNJf+9Ycp7do5PdbqnimTpue+25/NZb+7L0ly2k2XJ0nGvZFccn6XNE0rSVl5a444uiVrr9+aS3/ZOVt/dl4+/tnWTJ2cnHl0aTp1as28eSUZ+qWW7Pq5tk/feHVOnyTJhDdb8tcLZ2XmtNZ0K0++9JOy1K7XOX//9cxs/Oku2fgzpWmaPC9/+umMlHRKWucln/1C12yzd1tA4tQ/fS1Jsl6f6py5/5BUlZeladbsnHDTXRldNzGnfWn3PPDiy3ngpZcLxmRAVUX++sOD85nT/2/hfbX/bPsEmLUH9cpxw/ZORUVZZsxozjkX3J5XXp2Qo3+8Zx4fMSaPjxiTgw/6bL5xyHZ59bVFB4gefGRkrr52eB6467iOfglhjbPXRj9Nkgxcv0+GnXVAela1bZcuPP6GvDqqLkf+Yr+MuP+FPHH/i+nWvTR/vOvolHbtnPK1umfqpOm57+Z/5c+/vCt3jDx7FS8JsCrttenPkiQD1+uTYWfu37YtaZqVC0+4Ka+OrsuRp30pIx54MU888FLbtuT2o1LatUvKe3bL1InTc9+t/86fL7w7d7xwZsf1aZPjF/VpwfataVYu/NmNbX06/csZcf+LeeKB+du3O4YVbt9u+Xf+fOFduePFszqsTwAs2+47nrHw90Fr98qxx38+FZVlmT59ds4/+9a88nJDjjp2nwx/bFSGPzY6Xzt0u3z98B3y6iuL9gUffvDFXHPlY7n34RNWxSIAwIfOnlv+PEkyaN0+GXb6l+bvdzXnlyf9La+OqcuPT/5CRjw4MiMemr8veMuRKS3tkh49u2XKpOm5/7Znc9lv7smdz56+ipcEPjwWzLtXds6dJCVtp5kyaO1eOeaEtlozps/OeWfemldfbshRx+2T4Y/Or/X17XLoN3fIa4vXeuDFXHPFY7nn0TV3/r7brm3HlQat3SvHHfu5VFSUZfqM5px37j/yyisNGTZsrzw+fHSGPz4mXzt42xx22PZ59dVFY/TQQy/lmqsfT6fZ8xbWWZmxTrLajfeGZ1yYJFm/V3XO/vyQVJWVpWn27Bx/610Z1TAxZ+yze+4b9XLuH/1yDvnkljno41umZd68dO7UKXe+OCoXPTJiYa1172i7cHxlx6nLpOlJVq9jnaubXfdoOye09qBeOfaYfRaeyz33vNvzyqsNGXbUXhk+fHQeHz4mB3/tszns0O0LzuU+9PBLufqatg++6zq+7VP+Bq3XJ8N+sV96zj9//suft433j0/5UkY8+GJGPDh/vG/7SeF84tZnctmv7868tbq31Vmnd44+cd/5r39zzj/j1rw6tj4/Of5zGf7IqIx4dFQOOmz7HPrtHfPay4sCNg/f/2KuvfzRTN64R5Jk3X7VOelbQ1O5Vlmmz2zOaX+6O2PfnJATDt8jj/x7bB5+5uV8aactcuDuW6dlXmu6dC7Jky+8kYuufziz57Z9UGGnuW211+lXnZO+s6jW6X9oq/Wzb+2RR/41No/8++V8cZct8pUhW2fevNZ07lSSp154I7+97uHMntOSQ0+4LUky+c05ufc3kzOrcV66lnXKbj+qTp/1SnPfRZOz/qe65yOfLkvLnNY8ePGUjHtxdjp1TsqrO2eX/6lKZb8u+X9VryeJa4SBD8QKBSQ6dWpLipWUFH7jQ2tra0pKStLS0rK0p72rueM3WKHnLcnGDwAAlm5BQKIjLAhIrKwFAYmVtSAg0REWBCRWloAEvLsFAYmVJSABH24LAhIr6/0ISKwsAQmAD8biAYmVJSABAB+MBQGJlSUgAR+cjpx3LwhIrKzV7YL9jrQgILGyFgQkOsLqNt4LAhIdYUFAYmUtCEisrA9DQKIjLAhIrKwFAYmVtSAg0REWBCRW1oKAxMpaEJDoCK4RBt5Nl3dv0t4DDzzQ0f0AAAAAAAAAAAAAAABYYSsUkNhpp506uh8AAAAAAAAAAAAAAAArbIUCEgvMmDEjr7/+embPnl1w/8c+9rGV6hQAAAAAAAAAAAAAAMDyWKGARENDQw4//PDccccdS328paVlpToFAAAAAAAAAAAAAACwPDqtyJN+/OMfZ8qUKXniiSdSVlaWO++8M5dffnkGDx6cW265paP7CAAAAAAAAAAAAAAA8I5W6Bsk7r///tx888355Cc/mU6dOmXdddfNHnvskYqKipx11lnZZ599OrqfAAAAAAAAAAAAAAAAy7RC3yAxffr01NTUJEmqq6vT0NCQJNliiy3yr3/9q+N6BwAAAAAAAAAAAAAA8B6sUEBio402ysiRI5MkW265ZS6++OK89dZb+f3vf5/+/ft3aAcBAAAAAAAAAAAAAADeTZcVedKRRx6ZcePGJUlOPvnk7Lnnnrn66qvTtWvX/PnPf+7I/gEAAAAAAAAAAAAAALyrFQpIHHLIIQt//8QnPpHXXnstL730UtZZZ5306dOnwzoHAAAAAAAAAAAAAADwXnRakSeddtppmTFjxsLb5eXl+fjHP54ePXrktNNO67DOAQAAAAAAAAAAAAAAvBcrFJA49dRT09TU1O7+GTNm5NRTT13pTgEAAAAAAAAAAAAAACyPFQpItLa2pqSkpN39zz77bHr16rXSnQIAAAAAAAAAAAAAAFgeXZancXV1dUpKSlJSUpINN9ywICTR0tKSpqam/L//9/86vJMAAAAAAAAAAAAAAADvZLkCEr/61a/S2tqab37zmzn11FNTWVm58LGuXbtmvfXWy2c/+9kO7yQAAAAAAAAAAAAAAMA7Wa6AxGGHHZYkWX/99bPddtulS5flejoAAAAAAAAAAAAAAMD7YrkSDnPnzk1LS0t22mmnhffV1dXl97//faZPn559990322+/fYd3EgAAAAAAAAAAAAAA4J0sV0DiiCOOSNeuXXPxxRcnSRobG7PNNttk1qxZ6d+/fy688MLcfPPN2Xvvvd+XzgIAAAAAAAAAAAAAACxNp+Vp/Nhjj2W//fZbePuKK65IS0tLRo8enWeffTZHHXVUzjvvvA7vJAAAAAAAAAAAAAAAwDtZroDEW2+9lcGDBy+8fd9992W//fZLZWVlkuSwww7L888/37E9BAAAAAAAAAAAAAAAeBfLFZDo3r17Zs6cufD2iBEj8ulPf7rg8aampo7rHQAAAAAAAAAAAAAAwHuwXAGJrbbaKldeeWWS5JFHHkldXV123XXXhY+PHTs2AwYM6NgeAgAAAAAAAAAAAAAAvIsuy9P4pJNOyl577ZXrr78+48aNyze+8Y30799/4eN/+9vfst1223V4JwEAAAAAAAAAAAAAAN7JcgUkdtppp/zzn//M3XffnX79+uWAAw4oeHyrrbbKpz71qYW3P/7xj+cjH/lIbrzxxo7pLQAAAAAAAAAAAAAAwFIsV0AiSTbZZJNssskmS33sO9/5TsHtZ555JrNmzVqxngEAAAAAAAAAAAAAALxHnVZ1BwAAAAAAAAAAAAAAAFaWgAQAAAAAAAAAAAAAAFD0BCQAAAAAAAAAAAAAAICiJyABAAAAAAAAAAAAAAAUPQEJAAAAAAAAAAAAAACg6AlIAAAAAAAAAAAAAAAARU9AAgAAAAAAAAAAAAAAKHoCEgAAAAAAAAAAAAAAQNETkAAAAAAAAAAAAAAAAIpel/ez+CuvvJLS0tL3808AAAAAAAAAAAAAAAC8vwGJdddd9/0sDwAAAAAAAAAAAAAAkCTptKo7AAAAAAAAAAAAAAAAsLIEJAAAAAAAAAAAAAAAgKInIAEAAAAAAAAAAAAAABQ9AQkAAAAAAAAAAAAAAKDoCUgAAAAAAAAAAAAAAABFT0ACAAAAAAAAAAAAAAAoegISAAAAAAAAAAAAAABA0ROQAAAAAAAAAAAAAAAAip6ABAAAAAAAAAAAAAAAUPQEJAAAAAAAAAAAAAAAgKInIAEAAAAAAAAAAAAAABQ9AQkAAAAAAAAAAAAAAKDoCUgAAAAAAAAAAAAAAABFT0ACAAAAAAAAAAAAAAAoegISAAAAAAAAAAAAAABA0ROQAAAAAAAAAAAAAAAAip6ABAAAAAAAAAAAAAAAUPQEJAAAAAAAAAAAAAAAgKInIAEAAAAAAAAAAAAAABQ9AQkAAAAAAAAAAAAAAKDoCUgAAAAAAAAAAAAAAABFT0ACAAAAAAAAAAAAAAAoegISAAAAAAAAAAAAAABA0ROQAAAAAAAAAAAAAAAAip6ABAAAAAAAAAAAAAAAUPQEJAAAAAAAAAAAAAAAgKInIAEAAAAAAAAAAAAAABQ9AQkAAAAAAAAAAAAAAKDoCUgAAAAAAAAAAAAAAABFT0ACAAAAAAAAAAAAAAAoegISAAAAAAAAAAAAAABA0ROQAAAAAAAAAAAAAAAAip6ABAAAAAAAAAAAAAAAUPQEJAAAAAAAAAAAAAAAgKInIAEAAAAAAAAAAAAAABQ9AQkAAAAAAAAAAAAAAKDoCUgAAAAAAAAAAAAAAABFT0ACAAAAAAAAAAAAAAAoegISAAAAAAAAAAAAAABA0ROQAAAAAAAAAAAAAAAAip6ABAAAAAAAAAAAAAAAUPQEJAAAAAAAAAAAAAAAgKLXZVV3YHHjWqZ3SJ21O6QKAACsee56+pQOrNYxtfq+2b9D6tz7/fM6pE6S7H32MR1WC3hnd4w8e1V3AVgD3PHCmau6C+3c8eJZq7oLACyHLpNnrOouAADL6c5nT1/VXVjt7fmxEzukzp3P/aJD6kCXiR03757Xo1uH1VpTtXTrvFrVWR11ndJxtZp7d+2QOl3qp3VInTXZjNqOGeskuf+eMzqsVkfYZcg5HVZrRm1ph9S57Jef75A6w7/1QofUSZIrs2GH1OnUb1SH1AFWP75BAgAAAAAAAAAAAAAAKHoCEgAAAAAAAAAAAAAAQNETkAAAAAAAAAAAAAAAAIqegAQAAAAAAAAAAAAAAFD0BCQAAAAAAAAAAAAAAICiJyABAAAAAAAAAAAAAAAUPQEJAAAAAAAAAAAAAACg6AlIAAAAAAAAAAAAAAAARU9AAgAAAAAAAAAAAAAAKHoCEgAAAAAAAAAAAAAAQNETkAAAAAAAAAAAAAAAAIqegAQAAAAAAAAAAAAAAFD0BCQAAAAAAAAAAAAAAICiJyABAAAAAAAAAAAAAAAUPQEJAAAAAAAAAAAAAACg6AlIAAAAAAAAAAAAAAAARU9AAgAAAAAAAAAAAAAAKHoCEgAAAAAAAAAAAAAAQNETkAAAAAAAAAAAAAAAAIqegAQAAAAAAAAAAAAAAFD0BCQAAAAAAAAAAAAAAICiJyABAAAAAAAAAAAAAAAUPQEJAAAAAAAAAAAAAACg6AlIAAAAAAAAAAAAAAAARU9AAgAAAAAAAAAAAAAAKHoCEgAAAAAAAAAAAAAAQNETkAAAAAAAAAAAAAAAAIqegAQAAAAAAAAAAAAAAFD0BCQAAAAAAAAAAAAAAICiJyABAAAAAAAAAAAAAAAUPQEJAAAAAAAAAAAAAACg6AlIAAAAAAAAAAAAAAAARU9AAgAAAAAAAAAAAAAAKHoCEgAAAAAAAAAAAAAAQNETkAAAAAAAAAAAAAAAAIqegAQAAAAAAAAAAAAAAFD0BCQAAAAAAAAAAAAAAICiJyABAAAAAAAAAAAAAAAUPQEJAAAAAAAAAAAAAACg6AlIAAAAAAAAAAAAAAAARU9AAgAAAAAAAAAAAAAAKHoCEgAAAAAAAAAAAAAAQNETkAAAAAAAAAAAAAAAAIqegAQAAAAAAAAAAAAAAFD0BCQAAAAAAAAAAAAAAICiJyABAAAAAAAAAAAAAAAUPQEJAAAAAAAAAAAAAACg6AlIAAAAAAAAAAAAAAAARU9AAgAAAAAAAAAAAAAAKHoCEgAAAAAAAAAAAAAAQNETkAAAAAAAAAAAAAAAAIqegAQAAAAAAAAAAAAAAFD0BCQAAAAAAAAAAAAAAICiJyABAAAAAAAAAAAAAAAUPQEJAAAAAAAAAAAAAACg6AlIAAAAAAAAAAAAAAAARU9AAgAAAAAAAAAAAAAAKHoCEgAAAAAAAAAAAAAAQNETkAAAAAAAAAAAAAAAAIqegAQAAAAAAAAAAAAAAFD0BCQAAAAAAAAAAAAAAICiJyABAAAAAAAAAAAAAAAUPQEJAAAAAAAAAAAAAACg6AlIAAAAAAAAAAAAAAAARU9AAgAAAAAAAAAAAAAAKHoCEgAAAAAAAAAAAAAAQNETkAAAAAAAAAAAAAAAAIqegAQAAAAAAAAAAAAAAFD0ViggccUVV6S5ubnd/bNnz84VV1yx0p0CAAAAAAAAAAAAAABYHisUkDj88MMzderUdvc3Njbm8MMPX+lOAQAAAAAAAAAAAAAALI8VCki0trampKSk3f1vvvlmKisrV7pTAAAAAAAAAAAAAAAAy6PL8jTeeuutU1JSkpKSkuy2227p0mXR01taWvLKK69kzz337PBOAgAAAAAAAAAAAAAAvJPlCkh88YtfTJI888wzGTp0aNZaa62Fj3Xt2jXrrbde9ttvvw7tIAAAAAAAAAAAAAAAwLtZroDEySefnCRZb731cuCBB6Z79+7vS6cAAAAAAAAAAAAAAACWx3IFJBY47LDDOrofAAAAAAAAAAAAAAAAK+w9ByR69eqVUaNGpU+fPqmurk5JScky206aNKlDOgcAAAAAAAAAAAAAAPBevOeAxIUXXpiePXsmSX71q1+9X/0BAAAAAAAAAAAAAABYbu85IHHYYYct9feO9tuLumX446Wpq+uU31/SlA02mLfUdnfcXprrru2aefNKstXWc3Pkj2ely3teGgAAYHXz1pudcsE53TNtaknK10qGHTsz665XuD8wb15y6SXd8s+nuqSlJdl0s5b84MezUlq6qM1vLuqWxx/vkrq6TvnDJdOXuU/xj9tLc+21XdM6L9l667n58Y+b2+1TrNO3KqcfMjRVa5WlaWZzTrrq7owdP7GgzcfW658TDtw1SdKlc+f8e+xbOeemBzNnbsvKDwoAAAAfuAHr9M7RZ+yXiqoemdE0KxeceFNeG1tf0KZ2QFWG/WK/fHTjARn/1uR8/4DfrqLeAgC8uwHr9M7Rv9gvFVXlbfObn/916fOb0/fLRzfu3za/+crvVlFv+TAYsE7vHH3mfqmonj/n/tky5txn7JePbjJ/zr3f0ufcA9bulWNO/kIqq8ozvWlWzj/tlrz2ckNBm60+uV6++f3dUlbWNa1pzZOPjcmlv703ra3v2yKuVgYOqM7xw/ZOZUVZps9oztkX3J5XXy8837X1luvkO4fvlLKy0rS2JiOeHJtLLnuoYIw6qs7qaJ0+VTnzwKGp6lGWplnNOeEvd2ds3cRltr/0u/tlk4E12fak/2v32KD+VfnZj/dOZc+yNM1ozlm/viOvvlFY6+NbrJPvfn3HheM0/OmXc/EVheM0YN3eGXbOgamonr/tPu6GvD6mrqBOzcDqDDv7gHx004EZ/+ak/OALv165gSgya9dW5eff3TNVPdvO5Z5+8V155a3Csd58g/459vDdkiRdOnfKs6Pezi+veGC1P5c7cEB1fnrMPqmsLMv06c055/zb8+prEwrabL3VOjnimzulrKxrsuD9dumD7d5va9dW5aTv7rnwnPdplyx9nI77RuE4XXBl4TitXVOVUw9fdO78lMvuzsvjCuts8ZH+Of7gRefOnxnzVs67rvDc+azxM/PKJSMzt3FOOpd3zvpHbJSyQT0K6kx4eHzq7n5r4e05k5qz1kaV2eDIzRbed8avk/sfT94eX5K//rE1mwxe+lje+I/kD1cnra3Jp7dOTjoqKXWtMazxOi1P47lz56a5ubngvrq6upx66qk59thj8+ijj650h3bccW5+9Zvpqa1d+kVMSTJuXEn+fFm3XPjrGbniqqZMmVySf9xWusz2AADA6u+iC7tnr33m5I9XTM8BBzbngnPL2rW5647SjB3dORf9fnouuWx6OnVKbv5r14I2O+04Nxf9Zsa77lNcdlnX/ObXM3LVVdMzeXKn3LqUfYoTv7pbbnr8P/nC6X/OZfc+ndMOGdKuzai3GnLwedfmwHOuzv5nXZFePctz4A4fW4ERAAAAYHXwo5O+kDtufCrf/vyFuf5PD2fYL/Zr12Z6U3Muv+jenHPc9aughwAAy2fh/GbfX+X6yx7JsNO/3K7N9KbmXP7be3POT81veP/96JT56+Q+F+b6Sx/OsDOXMueePn/Ofew7r5M/Pn6f3P63f+Wb+/8u11/xeI4+ad92bRqnzcqZJ9yUI776f/n+1/+QTbcYlN333rLDlmd1N+yHQ3LbHc/m0CP+mGtveCI/HbZ3uzaNTbNy2tm35Bvf/VO++8PLs/mmAzN0t83flzqro5P32y03PPGffO7cP+fSB57OGQe2Pye4wNd3/HjemDh1mY8f/b0hueWuZ3Pw9y7NNX99MscfuVe7No1Ns3LK+bfm6z+4LEccdUU233hAhu6yWUGbH5725dzxlydyxNDzc8MlD2XYOQe0qzOjaVau+NXdOWfYtcuxtGuO4765e25+4Ll85ZjLcuWtT+Xn3x3ars3o1xty+EnX5OsnXJWDj78i1RXl2W/31f/9f9SPh+a225/J17/5h1x7/RM57uilvN8aZ+X0M2/J4Udcmu98/8/ZbNOBGbJ7+/fbT7+5e/7+wHM54NjLcuVtT+Wk7yx9nL5x8jU59MSr8rWfLX2cTjhkt/zt4f/kyz//cy6/8+mccnj798noNxvy9TOvzddOvzoHntp27vyAnQvPnb922aj03aVftjhvm/TbZ+288oeR7er02bFfNvvFJxb+dKnsmt7b1hS0GbJzcvVFyYB+y05gvTku+c2lyVUXJXddk0ycnFx/6zKbA2uQ5QpIHHHEEfnRj3608HZjY2O22Wab/O53v8tdd92VXXbZJbfffvtKdehjW7akb993jow+/FBpPrvt3PTq1ZqSkuRzn5+T++8XkAAAgGI1ZXJJRo3qnF33mJMk2X7HuZlQX5K33yopaPfK2M7Z6uNzU1qalJQkn/zU3Nx3T+G+wJbvYZ/ioYe6ZNvF9ik+//nZuf/+wo+JqF6rLJuuXZt/PPVikuTeZ0antrpn1u5TWdBu1py5mTuvLYxR2rlzupV2We0/BQcAAIClq+zVI4M3G5j7bns2SfLoPc+nT7/K9F+7V0G7pmkz8/y/X8usmbNXRTcBAN6zyl49MnjTAbnvH+91fjNnVXSTD5GFc+5b56+Td89fJ9dZYp2cOjPP/+ud59xV1eUZvPGA3Hfnc0mSR+5/MX1rKzNgUHVBu7Gjxmf821OSJHNmt2TsqPHpN6Cq4xZqNVZVWZ6NNuyXe+5/Pkny0KOjUtOnZwb2rypoN2ZsfcaNb7vof/aclowZW59+tZUdXmd11KtHWTYbVJvb/tV2TvCe/4xOv6qeWbt3+35/tLZ3dt3so7n0gaeWWquqsjwbbdAv9zz4QpLkocdHpaZPRQb2qypoN/qV+oyrW2ycXqlP/5pFf6+yV49suMWg3H/Lv5Mkj971n/TpV5X+6/QuqNM0dWae/+ermTXjw7dvWl1Rlk0+Ups7H2t73R54anRqe/XMoNqqgnbNs+empWX+udwundOta5e0ruYnc6uqyrPR4H65576299vDj4xMTd+eGbDEdmvx99ucOS0ZM7Yu/foVrrfVFWXZZP1F43T/gnGqKay1tHFa/KR3dc+ybLJubW5/oq3Off9qO3c+qO8S585nz83clmWfO58zbXamv9KU3tvWttXdpk9mT2rOrLqZyxyPprHTMnfanFRuXbj+b7Nl0q9mGU+a764Hk123S/r2bru+4MAvJLff987PAdYMyxWQeOyxx7LffosSu1dccUVaWloyevToPPvssznqqKNy3nnnvadazc3NmTZtWsFPc/N7+8dTX98pNYt9Gmy/fvNSX79ciwIAAKxGGhpK0qvXvHTu3Ha7pCTpW9Pabp6/wYYtGTG8S6ZPT+bOTR5+sDR1dcu/L1Bf3ym1tYv2P/r1a/+3+lX3zIRp09Myb1G78ZMb069XRbt6A3pV5C8/PSQPnv3/0jSrOX955Nnl7hMAAACrXt9+lZnc0Jh5LYvOQzWMm5qaJS76AQAoFn1rKzN5gvkNq4+OnHP3ra3MpImNmdey6FxO/fipqem37Avyq3v3yA67bZoRj45a7r9XjGr69szESYXnu+oaGlNT0/581wK9qntkp+03zPAnx3Z4ndVRv6qeaVjinOC4yY3pX1W4bF06dcqp+++e0266r6Dt4mr69MzEyYW16humpbbvO4xTVY/stO1GefzpRePUt39VJtUv+T6ZkpoPSbDnvajp1TMTpixxLndiY2p792zXtn+filx5xqG58//+J9NnNOeme1fvc7lt77emzFv8/VY/LbXv8H6rru6RnXbYKMNHFL7fapc1Tn2WPk5XnXFo7vrf/0nTjObcuNg41Vb3zISpS9SZ1Jj+Szl33r93Ra79+SG575f/L00zm3PDg4vqzJ7YnNKqrinp3PZBiSUlJenau3tmT5y1zGWb8ND49N6uJp26LP91AePqkgG1i24P7Nd2H7DmW64txltvvZXBgwcvvH3fffdlv/32S2Vl26TysMMOy/PPP/+eap111lmprKws+Pndb5uWpzsAAMCHzB5D5+ST27Tk2KN65NiflGfgoEWhilXp7UnTcuDZV2W3n12Srl06Z7ctN1jVXQIAAAAAAGAx5T265rQLvpobrnw8o18ct6q7s1oqL++aM0/5cq698cmMHD1+lddZnfzPHp/Jvf8dk5frJ3VYzfKyrjnrxC/l2r8+mZFjXLX9fhk3YVoOPeHK7PP9i1PapXN23mbwuz+piJSXd82Zp+2X6254MqNW4v02bsK0HHLCldn7Bxena2nn7LKC4zRu4rQcdPpVGXLMJela2jm7fnzFz523NLdk0oiG9Nmp3wrXAD6clisg0b1798ycueirbEaMGJFPf/rTBY83Nb23kMPxxx+fqVOnFvx8/wdrvafn1tTMS/1inxI7fnyn1NTMe4dnAAAAq7O+fVszaVKntLS03W5tTRrqS9rN80tKkkMOa87vLp6eX140I+us25J1121Z7r9XUzMvdXUlC2+PH9/+b42f3Jg+FT3SudOidv2qe2b8pGnLrDtz9pzc+c+R2fuTmyx3nwAAAFj1GsZPTXXfnunUedF5qL79K1M/bsqq6xQAwEpoqJua6j7mN6w+OnLO3VA3Nb1690ynzovO5dT0q0z9+Knt2paVd80Zvz44wx8elZuuGbFCfS9G9Q2N6d2r8HxXbd+eqa9vf76rrKxrzj39gDw2fExu+NvT70ud1dH4KY3pu8Q5wf7VPTNuSuGyffIjg/K17bbKXcd/M1d87ytZq1u33HX8N1Pdo2xhm/oJjeldXVirpm9F6hqWNk6lOf+U/fPYE2Ny/S2F49Qwbkp61Sz5PqlK/dtTVnZx1xj1kxrTp2qJc7m9e6ZuYuMynzOzeU7uGTEye2678QfRxRXW9n5bK50Wf7/VVKRuGe+3c874Sh4bPjo33PRUu8frljVOE959nIYuNk51kxvTp3KJOr16Ztw7nTtvnpO7nhqZvT616Nx5197dMmfK7LTO/+af1tbWzJ44K117d19qjclPNqRsYHnKBvZY5t95J/1rk7cXyx69Nb7tPmDNt1wBia222ipXXnllkuSRRx5JXV1ddt1114WPjx07NgMGDHhPtbp165aKioqCn27dSt79iUl22HFOhj/eJZMmlaS1Nbnt1tLsssuc5VkUAABgNVJV3ZoNBrfk/ntKkySPPtwlffq2ZsDAwq+nnT07aZx/rGbq1JLccF237H/g7OX+ezvuODePL7ZPceutXbPrLnML2kxumpmX3qzPPtu0HbDZfavBqZvSlDcmFB5UX7tPZbp0atu16tK5U3bdcoOMfrthufsEAADAqjd10vSMffHt7Pa5LZMk2++xWSbUTcu4NzruE0IBAD5IbfObcdltH/MbVg9TJ03P2Bfezm6fn79ODtksE8ZPy7jXl3+dnDJ5RsaMHJfd9vxYkmSHXTfJhPppefvNyQXtupeV5sxfH5ynh4/NNX96ZOUXoohMmTojo8fUZY9dN0uS7LT9hmmY0JS3lgiklHUvzbmn758n//lKrrxu+PtWZ3U0afrMvPhWfT738bZzgntsMf+c4MTCc4KH/d/1GXLmpRl61p/y9f+9Pk3NzRl61p8yefqiD5yeMnVGRo2tyx47b5ok2WnbDdMwsTFvjZ9SUKuse2nOP/mAPPGvV3LFDe0DO1MnTc+Y59/KrvtunSTZfugWmTB+asa9PrEjF72oTZ42MyNfrc+e27W9brtsMzj1kxrzZt2UgnaDaqvSufOic7k7f3KDjHljwgfd3eUyZcr899tube+3HXfYKA0TGvP2EgGZ7t1Lc+6ZB+Spp1/OVdcs/f02edrMvLTYOO26YJzqC2sNqikcp50+sUHGvL5onCY3zsxLr9dn70+31dnt44NTP7kpbzYUvk8G9a1Ml8Xq7LLVBhn91qJz56UVXVO+3lqZ+HhbamHyUxPStbpbuteWZWkmPDR+pb49YshOyf2PJQ0T2z6k8S83J3vv+u7PA4pfSWtra+u7N2vz0EMPZa+99kr//v0zbty4HHTQQbn00ksXPv69730v06dPz+WXX75CnXnjrf658Jfd88SItguVKipbU16WXHFVUy44v3s++9m52Xa7touW/nFbaa67tluSZMut5ubHP5mVLl3a6qw90FegAQBAsXj5zf5Jkjff6JQLzumexmklKe+R/OSYmVn/I/Pyq/O75zPbzs1ntp2byZNKctyw8pSUtB3A+MKXZ2efz7eFpbuXtAWuL/hlt4yYv09RWdmasrLk6qum57zzu2Xbz87Ndtu1fePEbbeV5tpruyZp26c46ifNC/cp9j77mCTJujXVOe2QIanqUZamWbNz8lV3Zcy4iTnpoN3z0H9ezkP/fTn7bbtFDtppq7S0tqZLp055YuTr+dXNj2T23JY8c9FPPsihBAAAYAXtucUJC38ftF6fDPvFfulZWZ4Z05vzy5/flFdH1+XHp3wpIx58MSMefCndupfmj7f9JKWlXdKjZ7dMmTQ999/6TC779d258z9nrMIlAQBYZM+PnZhk/vzm9C8vmt+c9Nf585svZsSDLy2a39z64/bzm9/ckzuf+8UqXhLWFHtu1jbvHrRenww7Y7/0rCrPjKbm/PLE+XPuU+fPuR+Yv07+4ycp7Tp/nZw4f5381d1Jknk92q4bG7RO7xx98hdSUVmWGdObc/5pt+TVsfX5yQmfy/CHR2XEI6Ny0OHb59AjdsprLy+6SPfh+17ItZc9mrufPOmDH4gPyM57nZskWXtgr/x02F6p6FmWGTNm5+wLb88rr07IMUfumcdGjMnjT4zJIV/9TL5x8HZ59bVFF0Q/+OjIXHXdoov3O6LOg3cc+wEt/Xuz+TEXJknW61udXxw4JFXlZZk+a3ZOvP6ujB4/Mafuv3seeOHlPPjCywXPG1BdkRt/cnC2Pen/Ft7Xa1TbdY1rD6zO8T/aO5U9u2f6zNk5+zd35OXXJuTYHwzNY0+OyWNPjs2hB3wmh39127yyWODhwcdH5sobRqTHi21jN3D9Phl29lcWvk8uPP6GvDpqfI48Y7+MuO+FPHH/i23vk7uPSWnXzilfq3umTpqe+27+V/58wZ25Y9Q57/fwrTKfOeSXSZJ1+lfn598Zmsq1yjJ9ZnN+ccndGfvmhPzs23vkkX+NzSP/ejlf2GWLfGXI1pk3rzWdO5fk6effyG+veziz57SdMx5x1VGrclHa2WVI2+u29qBeOe7ovVNRUZYZM5pzzvlt77ejf7JnHh8+Jo+PGJODD/psvnHoEu+3h0fm6mvbwhIzats+nHCdftU5abFxOv0P88fpW/PH6d8v54uLj1Onkjz1wqJxmlvWdh5+3drqnPKNIfPrzM6pl9+VMW9NzM8P3T0PPfdyHn725Xxphy3y1V23mj/enfLUi6/n1ze1nTvf+FsvJElmjZuRVy4ZmblNc9O5rHPWO2KjlK/dI69eOipVW/dO1cd7L2z3wsn/zpa//nQ6l3UpGKcr130oJ5+fPDQimTApqapIepQnd12TnHhusut2bT9Jcv2tyR+vaft9m62SU4YlpfPLdeo3qsNfQ2D1sFwBiSR58cUXc/fdd6dfv3454IAD0qnToi+huOSSS/KpT30qW221VZLk4x//eD7ykY/kxhtvfE+133ir//J0ZZkEJAAAoHgsCEisrAUBiY6wICCxsgQkAAAAisPiAYmVJSABAKwuFgQkVpaABB1lQUCiIywISKysD0NAYnWyugYkOsKCgMTKWhCQWFkfhoBER1hdAxIdYUFAYmUtCEisrAUBiY5w5boPdUgdAQlYc3V59yaFNtlkk2yyySZLfew73/lOwe1nnnkms2bNWrGeAQAAAAAAAAAAAAAAvEed3r0JAAAAAAAAAAAAAADA6k1AAgAAAAAAAAAAAAAAKHoCEgAAAAAAAAAAAAAAQNETkAAAAAAAAAAAAAAAAIqegAQAAAAAAAAAAAAAAFD0BCQAAAAAAAAAAAAAAICiJyABAAAAAAAAAAAAAAAUPQEJAAAAAAAAAAAAAACg6AlIAAAAAAAAAAAAAAAARa/L+1n8lVdeSWlp6fv5JwAAAAAAAAAAAAAAAN7fgMS66677fpYHAAAAAAAAAAAAAABIknRa1R0AAAAAAAAAAAAAAABYWQISAAAAAAAAAAAAAABA0ROQAAAAAAAAAAAAAAAAip6ABAAAAAAAAAAAAAAAUPQEJAAAAAAAAAAAAAAAgKInIAEAAAAAAAAAAAAAABQ9AQkAAAAAAAAAAAAAAKDoCUgAAAAAAAAAAAAAAABFT0ACAAAAAAAAAAAAAAAoegISAAAAAAAAAAAAAABA0ROQAAAAAAAAAAAAAAAAip6ABAAAAAAAAAAAAAAAUPQEJAAAAAAAAAAAAAAAgKInIAEAAAAAAAAAAAAAABQ9AQkAAAAAAAAAAAAAAKDoCUgAAAAAAAAAAAAAAABFT0ACAAAAAAAAAAAAAAAoegISAAAAAAAAAAAAAABA0ROQAAAAAAAAAAAAAAAAip6ABAAAAAAAAAAAAAAAUPQEJAAAAAAAAAAAAAAAgKInIAEAAAAAAAAAAAAAABQ9AQkAAAAAAAAAAAAAAKDoCUgAAAAAAAAAAAAAAABFT0ACAAAAAAAAAAAAAAAoegISAAAAAAAAAAAAAABA0ROQAAAAAAAAAAAAAAAAip6ABAAAAAAAAAAAAAAAUPQEJAAAAAAAAAAAAAAAgKInIAEAAAAAAAAAAAAAABQ9AQkAAAAAAAAAAAAAAKDoCUgAAAAAAAAAAAAAAABFT0ACAAAAAAAAAAAAAAAoegISAAAAAAAAAAAAAABA0ROQAAAAAAAAAAAAAAAAip6ABAAAAAAAAAAAAAAAUPQEJAAAAAAAAAAAAAAAgKInIAEAAAAAAAAAAAAAABQ9AQkAAAAAAAAAAAAAAKDoCUgAAAAAAAAAAAAAAABFT0ACAAAAAAAAAAAAAAAoegISAAAAAAAAAAAAAABA0ROQAAAAAAAAAAAAAAAAip6ABAAAAAAAAAAAAAAAUPQEJAAAAAAAAAAAAAAAgKInIAEAAAAAAAAAAAAAABQ9AQkAAAAAAAAAAAAAAKDoCUgAAAAAAAAAAAAAAABFT0ACAAAAAAAAAAAAAAAoegISAAAAAAAAAAAAAABA0ROQAAAAAAAAAAAAAAAAip6ABAAAAAAAAAAAAAAAUPQEJAAAAAAAAAAAAAAAgKInIAEAAAAAAAAAAAAAABQ9AQkAAAAAAAAAAAAAAKDoCUgAAAAAAAAAAAAAAABFT0ACAAAAAAAAAAAAAAAoegISAAAAAAAAAAAAAABA0ROQAAAAAAAAAAAAAAAAip6ABAAAAAAAAAAAAAAAUPQEJAAAAAAAAAAAAAAAgKInIAEAAAAAAAAAAAAAABQ9AQkAAAAAAAAAAAAAAKDoCUgAAAAAAAAAAAAAAABFT0ACAAAAAAAAAAAAAAAoegISAAAAAAAAAAAAAABA0euyqjuwuP6de6zqLgAAAB+wjwwa1yF1Dn7iiA6pkyS3/vTcDqr0kw6psudmJ3RInSS58/kzOqwWAKwudhl6TofUmV3RcYdLH7thWIfV6gh7bXhch9W6Y1THjDdQfPba9GcdVuuOF87ssFodobV71w6rNfQTJ3dInbv+eWqH1AFYU+210U87rNYdI8/usFrQEYZ+8pQOqdM8oGeH1OGDteseHbdNuv+ejttWdoSXv9anw2qNOqFjzsGsyTrPnNshdZrW7t4hdVZHa709r8Nqze3WMZ9VPXWrmg6psyar+3Rrh9Xa5vBfdkid7lM6Zl2a26fjjlFXjmzqkDozB5R1SJ0nHt6kQ+okyfNfvaND6kx6dcMOqbPTeqM6pA7QcXyDBAAAAAAAAAAAAAAAUPQEJAAAAAAAAAAAAAAAgKInIAEAAAAAAAAAAAAAABQ9AQkAAAAAAAAAAAAAAKDoCUgAAAAAAAAAAAAAAABFT0ACAAAAAAAAAAAAAAAoegISAAAAAAAAAAAAAABA0ROQAAAAAAAAAAAAAAAAip6ABAAAAAAAAAAAAAAAUPQEJAAAAAAAAAAAAAAAgKInIAEAAAAAAAAAAAAAABQ9AQkAAAAAAAAAAAAAAKDoCUgAAAAAAAAAAAAAAABFT0ACAAAAAAAAAAAAAAAoegISAAAAAAAAAAAAAABA0ROQAAAAAAAAAAAAAAAAip6ABAAAAAAAAAAAAAAAUPQEJAAAAAAAAAAAAAAAgKInIAEAAAAAAAAAAAAAABQ9AQkAAAAAAAAAAAAAAKDoCUgAAAAAAAAAAAAAAABFT0ACAAAAAAAAAAAAAAAoegISAAAAAAAAAAAAAABA0ROQAAAAAAAAAAAAAAAAip6ABAAAAAAAAAAAAAAAUPQEJAAAAAAAAAAAAAAAgKInIAEAAAAAAAAAAAAAABQ9AQkAAAAAAAAAAAAAAKDoCUgAAAAAAAAAAAAAAABFT0ACAAAAAAAAAAAAAAAoegISAAAAAAAAAAAAAABA0ROQAAAAAAAAAAAAAAAAip6ABAAAAAAAAAAAAAAAUPQEJAAAAAAAAAAAAAAAgKInIAEAAAAAAAAAAAAAABQ9AQkAAAAAAAAAAAAAAKDoCUgAAAAAAAAAAAAAAABFT0ACAAAAAAAAAAAAAAAoegISAAAAAAAAAAAAAABA0ROQAAAAAAAAAAAAAAAAip6ABAAAAAAAAAAAAAAAUPQEJAAAAAAAAAAAAAAAgKInIAEAAAAAAAAAAAAAABQ9AQkAAAAAAAAAAAAAAKDoCUgAAAAAAAAAAAAAAABFT0ACAAAAAAAAAAAAAAAoegISAAAAAAAAAAAAAABA0ROQAAAAAAAAAAAAAAAAip6ABAAAAAAAAAAAAAAAUPQEJAAAAAAAAAAAAAAAgKInIAEAAAAAAAAAAAAAABQ9AQkAAAAAAAAAAAAAAKDoCUgAAAAAAAAAAAAAAABFT0ACAAAAAAAAAAAAAAAoegISAAAAAAAAAAAAAABA0ROQAAAAAAAAAAAAAAAAip6ABAAAAAAAAAAAAAAAUPQEJAAAAAAAAAAAAAAAgKInIAEAAAAAAAAAAAAAABQ9AQkAAAAAAAAAAAAAAKDoCUgAAAAAAAAAAAAAAABFT0ACAAAAAAAAAAAAAAAoel2Wp/Ett9ySvfbaK6Wlpbnlllvese2+++67Uh0DAAAAAAAAAAAAAAB4r5YrIPHFL34x48ePT01NTb74xS8us11JSUlaWlpWtm8AAAAAAAAAAAAAAADvyXIFJObNm7fU3wEAAAAAAAAAAAAAAFalTiv6xDfffHOZj40YMWJFywIAAAAAAAAAAAAAACy3FQ5IDBkyJJMmTWp3/2OPPZY999xzpToFAAAAAAAAAAAAAACwPFY4IPGZz3wmQ4YMSWNj48L7Hn744ey99945+eSTO6RzAAAAAAAAAAAAAAAA78UKByT++Mc/Zp111snnP//5NDc354EHHsg+++yT0047LT/5yU86so8AAAAAAAAAAAAAAADvaIUDEp06dcp1112X0tLS7Lrrrtl3331z1lln5cgjj+zI/gEAAAAAAAAAAAAAALyrLsvT+Lnnnmt33ymnnJKDDjoohxxySHbccceFbT72sY91TA8BAAAAAAAAAAAAAADexXIFJLbaaquUlJSktbV14X0Lbl988cW55JJL0trampKSkrS0tHR4ZwEAAAAAAAAAAAAAAJZmuQISr7zyyvvVDwAAAAAAAAAAAAAAgBW2XAGJdddd9/3qBwAAAAAAAAAAAAAAwArrtKJPvPzyy/OPf/xj4e1jjz02VVVV2XbbbfPaa691SOcAAAAAAAAAAAAAAADeixUOSJx55pkpKytLkgwfPjy//e1vc+6556ZPnz75yU9+0mEdBAAAAAAAAAAAAAAAeDddVvSJb7zxRjbYYIMkyd///vfsv//++c53vpPtttsuO++8c0f1DwAAAAAAAAAAAAAA4F2tcEBirbXWysSJE7POOuvk7rvvzlFHHZUk6d69e2bOnLnCHTrz1yV54PGSvD2+JDf+sSWbDF56u5v+UZI/Xl2S1tbkU1u35udHtaZ0hZcGAABYU8waPzOvXDIycxvnpHN556x/xEYpG9SjoM2Eh8en7u63Ft6eM6k5a21UmQ2O3Gzhfb+9qFuGP16aurpO+f0lTdlgg3lL/Xt33F6a667tmnnzSrLV1nNz5I9npcv7tG8yYJ3eOfrM/VJR3SMzmmblgp/dlNfG1he0qR1QlWFn7JePbjIg49+anO/v99v3pzMAsBoaOKA6Pz1mn1RWlGX69Oacc8HtefW1CQVttt5ynRzxrZ1S1r1rkmTEE2NzyZ8eTGvrojaD+lXlxB/slcqe3TN9xuyc8bs788qbEwvqbLZh/xxzxO5Jki6dO+XZl97Kr/70QObMbXl/F3IlDVi3d4adc2Aqqsvb5hPH3ZDXx9QVtKkZWJ1hZx+Qj246MOPfnJQffOHXq6i3wOpswLq9M+zM/dv2Txpn5YITbszrYwr3T2oGVGXYmfvP3z+ZlB98uTj2Twas3SvHnPLFVFSWZ/r0Wbng1Jvz2ssNBW22/OR6+dYPdk/3sq5JWvPEo6Pzp9/eW/D/ZMDavXLMqV9KRVV5pjc154JT/tauTm3/qgw75YvZYOP+Gf/W5Hzva7//AJYQYM0yYN3eGXb2VxbNcX96Q/v/SQOrM+ysA/LRTQe0zXG/+JtV1FtYPm3zkgXziVm54NS/L3s+sVG/jH9rSr53cPv5xMAB1Tn+6Pn7yzOac/Yy9pe/8822/eXWJCOebL+/zAdr4MC24xxt89LmnHveP9q/blutmyO+tVPbvLS1NSOeGJs/XLr6v27rVlflnH2HprqsLE3NzTnu1rszZkLhsZdPrTMof/zql/LKpEkL7/vKn69L82p+7GV1NHBgdY47/vOprCxL0/TmnHv2bXnt1cJ1aaut180R39klZWVd09ramidGjMkfLnmgYF1au7YqJ313z1StVZammc057ZK78spbha/b5hv0z3Hf2C3J/GNmo97OBVeu/sfM1q6tys//316p6tk9TTNm5/SL71zqsh37zcWOB458K7+8ov2yDepXlZ9/f9GxxV/8b/tji5sP7p+jFzu2+NxLb+XCywprdVSdNdl6lVU5f4+90qt790ybPTvH3HtnRk8qHKNPDxyUP+/75bw8efLC+758w7Vpbplb0G7t2qqc8u09U7lWWabPbM6pf7wrL79dWGuLj/bPT7++aP1+ZvTbOf/qJV63/lX52Y/2SlVFWZqmz86ZF92RV98orPPxLdbOdw/dMeXd295vw//5cn5/5cPtjlGf9P/aXv+mGbPzi98vZZ0c3D/HHD7/9e/SKc+NfCu/vLz96z9g7V455uQvpHL+fOL8025pN5/Y6pPr5Zvf361tG5DWPPnYmFy6xHGOQf2r8rMj905Vz7I0zWjOmb9Z2rKt07ZsZaVpbU3bsl3xULv/S+tWVeW8vfdMdVlZGpubc9wdd2X0xCVeu7UH8TjsnAAA8oFJREFU5dL9vpyXJy/6P3DA1delee6i127cmyW56NxuaZxakvIerfnBsc1Ze73CPzZvXnLlH7rmmac6p6Ul2Xizlhxx5OyUli5qU/dWctl5SdO0pKxHcviwZMB6aVfnpj8mzz+dtLQkG2yWHPzDpEtpgNVQpxV94h577JFvf/vb+fa3v51Ro0Zl7733TpI8//zzWW+99Va4Q0N2bs2VF83LgH7Lnqm/OS656NKSXHHRvNxxzbxMnFySG24tWeG/CQAArDleu2xU+u7SL1uct0367bN2XvnDyHZt+uzYL5v94hMLf7pUdk3vbWsK2uy449z86jfTU1u79GBEkowbV5I/X9YtF/56Rq64qilTJpfkH7e9f0dAfnTKF3LHjU/l2/tcmOsvfTjDztyvXZvp05tz+UX35pxjr3/f+gEAq6ujjhya225/Jl//1h9y7fVP5Lhhe7dr09g0K6efeUsO/86l+c73/5zNNh2YIbtvXtDm2O/ukVvufS4HHXlZrrr5yZzw/T3b1RnzakO+9dOr841jrsyhwy5PdWV5vjx0y/dt2TrKD0/7cu74yxM5Yuj5ueGShzLsnAPatZnRNCtX/OrunDPs2lXQQ6BY/PDkL+aOG57KEXv/Mjdc+nCGnbF/uzYzpjfnit/ck3OO+csq6OGKO/L4z+X2v/0z39r/t7n+8scy7OQvtGvTNG1WzjzhxnznwP/N9w+9JJt+bO3svk/h/4EjT/h8W50vX5TrL380w075Urs6M6Y35/L/uz9nn3Dj+7Y8AGu6H5725dxx/ZM5Ys8LcsMfHsqws5cxx/31Xea4FJ0jfzZ/PrHfRbn+iscy7OQvtmszY3pzLv/f+3P2CTcts86wHw3NbXc8k0O/3ba//NNl7C+fdtYt+cZ3L813f/DnbL7pwAxdYn+ZD9ZRR+6Z225/Nocdfkmu+8uIHHvMPu3aNDbOyuln3JxvfvuP+e73/pzNNhuYIXtssQp6u3xO23u3/OXf/8nQ3/85lwx/Oud8fshS270yaVK+8MerF/4IR6yYnwzbK/+47d857NCL85drR+TYn36uXZumxln5xWl/zze/cUn+33f/lE03H5QhQwvXpZ9+c/f8/YHncsCxl+XK257KSd8Z2q7O6Ncb8o2Tr8mhJ16Vr/3silRXlGe/3Vf/Y2bHfWuP3PzAc/nK0ZflytuezM+/2/544OjXG3L4z6/O1392ZQ7+6eXLXLbjvrNHbr73uXz1x23HFk/83lJqvdaQbx1/db5x7JU59OilH1vsqDprsjN22SPX/ve57HrVZbn4n0/mvN3bj1GSvDx5cva57sqFP0uGI5Lk+MN2z98efC77H39ZLr/9qZz87fbr96g3GvL1067JwSdfla/+/IpU9yzP/rsWjvfR/zMkt979XL72/T/lmr89mZ/9cK92dRqbmnPKBbfl0B9dlm8ffWU233hA9tx5s4I2x31rj/z9/udy4LDLctWtT+bE/7f01/+bP786h/3syhxy3Px1co/2r/+Pj98nt//tX/nm/r/L9Vc8nqNP2rd9n6bNypkn3JQjvvp/+f7X/5BNtxiU3fde2rI9m699/9Jc89cn87MfLW3ZZuWUC27NoT+8LN8edkU232hA9txls3btfjFk91z37HPZ49LLcsmTT+WcvdqPd5K8PHlS9r38qoU/i4cjkuTiX3XLHvvMzUWXz8wXvzonvz23W7sa993RJa+M7pRz/29mfv2nmSkpSW7/a+E5/at+ney4d/KLPyV7fiW57IL2fXnszuT1McmJv0tO+2NSUpLc9/eldhtYDaxwQOJ3v/tdPvvZz6ahoSE33XRTevfunST55z//mYMOOmiFO/TJLZN+Ne/c5u4HS7LLdq3p27ttI3PgF+bl9vsEJAAA4MNuzrTZmf5KU3pvW5skqd6mT2ZPas6sumV/y13T2GmZO21OKrfuXXD/x7ZsSd++7/wRSw8/VJrPbjs3vXq1pqQk+dzn5+T++9+fgERlrx4ZvNnA3Hfrs0mSR+9+Pn36Vab/Or0K2jVNnZnn//VaZs2c/b70AwBWV1WV5dlocL/cc9/zSZKHHx2Zmr49M2BAVUG7MWPrM2781CTJnDktGfNyXfrVVi6qU1GWjT9Sm7sefiFJ8uCI0anp0zMD+xXWaZ49Ny0tbUHK0i6d061rl9X+0xkre/XIhlsMyv23/DtJ8uhd/0mfflXpv07hPKhp6sw8/89XM2uG+QSwdJW9emTDzQfm/lufSZI8evd/06f/mrF/UlldnsGbDMh9dzyXJHn0/hfTt7YyAwZVF7QbO2p8xr81JUkyZ3ZLXh41PrX9qxar06Otzu3z69z3QvrWVmTAoMIxapw2M88/83pmzZzz/i0UwBps4f+khXPc/77DHPc121uKysL5xB2Lzycqlz6fePb1zJq19PV7yf3lhx4d2bafu9jcJSncX549pyVjxhbuL/PBqqoqz4Yb9ss99/43SfLwI8s6zlFXcJxj7Nj61f5161Veli361+aW/7yYJLnrpdHpV9Ez61Sv3v0uVlVV5dlwo/65557569JDL6WmpiIDBhbu44wZU5dx46YkadvHGTumLrWLHQ+rrijLJuvX5s7H2l63+58andpePTOopqqgztKOma3uB82qK8qyyUdqc+ejbccDH3hydGp798yg2qqCdks9HriUWht/pDZ3PTK/1hPzjy2+l1qtHV9nTda7rCxb1Nbm7yPbxuiOsaMzYK2eWbeyarlrVfcsyybr1eaO4fPX76ffw/rduXO6L7F+V1WWZ+OP1ubuh+YfWx4+aqnHlke/Up9xdYv+545+pSH9ahZtAxe83+5akXVyide/qro8gzcekPvubJtPPPJOxznenpJk/jZg1Pj0W+x/TlVleTbeoF/ufnDxZat4D8tWX7Bsyfz/A/1qc/MLbeN956jR6V/RM+tWFdZ6N1MnJ2NHdcqOu7eFJj6zQ0smNpRk3FuF1xK/9nKnbPHxlpSWtl1vvPWnWvLQvV0WPj5tSvLa6OTTbV8Oko9vn0xuSOrfKvx7b7ycbLJ12zdGlJQkm2+TjLhvuboMfIBWOCBRVVWV3/72t7n55puz556L0mmnnnpqTjjhhHd9fnNzc6ZNm1bw09z83v47j6tLBtQuuj2gX9t9AADAh9vsic0preqaks5tBz1KSkrStXf3zJ44a5nPmfDQ+PTeriaduiz/7lF9fafULPYNE/36zUt9/QrvZr2jvv0qM7mhMfNaFv29hnFTU7PESSwA+LCq6dszEyc1Zd68RccY6xqmpbZvxTKfU13dIzttv1GGPzF24X21fXpm4pTpaVm8zoRpqe3Ts93z+/WtyJ/POzT/+NP3Mn3G7Pz17mc6ZmHeJ337V2VS/ZLziSmpWeLiCoB307dfZSYtuX/y9pQ1Yv+kb21lJk1szLyWRf8HGsZPTd9+y75Yq7p3j2y/26Z54tFRi9WpyKQJTYVjNH5q+vZ30RdAR+rbv6r9/yRzXNYQfWsr5s9LFlu/6955XrI0NX17ZuLkpsL93IZpqalZ9v5yr6XsL/PB6tu3ZyYtcZyjvn5aamveYV5a3SM77rBRhj8x5oPo4grrX9Ez9U3T07LYVbzjpjVmQEX7dXLtqqr87Vtfy02HH5SvfeJjH2Q31xh9ayoyaWJTwT5Ofd07bwOqe/XIjjttnBHDRy+8r7ZXz0xY4pjZ+ImNSz1m1r9PRa4649Dc9b//k6YZzbnx3mc7aGneHzW9embC5CWXbVpqey992a4889Dc+fvvZfrM2bnpnmcKa/VuP051E6al3zKOLV5+7qG5/dLvpWnG7Pz1rmc6vM6arP9aPdMwvXBb8nbTtAzo2X6M1qmsyq0HHpK/f+XgHLJF+29YqO3V/pjw+ImN6be0daB3Ra4+9dDcc9H/pGlmc264f9H6XdO7ZyZOXsqx5b7t6yzQq6o8O392wzz+9KL/uUt9/ZexTvbrU5Erzjo0d1zc9vovuU4u7ThH/fipqXmX4xw77LZpRix2nKOmz1KW7V2Ov/eq6pGdt90ojz9VOJ/o37Nn6pd87aY1pn/FUl67qqrc/PWD89dDvpaDtyp87SY0dEp1r9Z07tx2u6Qk6VPTmgn1hQGJjwyel6cf75wZ05O5c5PHH+qShrpFbSY3JJW9UlCnV99kUkNhX9YdnDw7Ipk5v87TDycTXbcMq60VvnJnxx13zMknn5z7778/s2Yt+2KjZTnrrLNSWVlZ8HPORZNXtDsAAADLraW5JZNGNKTPTv1WdVcAgA9YeXnXnHnqfrnuhiczavT4FaoxvmFavnHMldn3iN+ntEvn7PSpwR3cSwBWd+U9uubUXx6UG654LKNfHLequwMAsNIW7C9fe+OTGbmC+8t88MrLu+aM0/fPddc/kVGj1ozX7fnx9dnxoj/kS5dek+/deGu+uvXHstcmG67qbq3xysu75hdnHpC/XDsio0au2Lo0bsK0HHLCldn7Bxena2nn7LLNmnPMbNyEaTn0Z1dmn++1HQ/ceSWWbXzDtBx27JX5/BG/T9fSztn50ytWq6PqrKmer6/PtpddnM//5ar8v3/cnIM33zL7bLDi25JxE6fl4JOvzJ4/vjilXTpnl0+s+HiXl3XN2T/7cq79+5MZOXbFrrQfP2Favn78lfnc//w+paWds/NKHqMu79E1p13w1dxw5eMrdZyjvKxrzj7hS7n2byu+bM/X1Wf7/7skX7ji6nzv77fkoK0+lr03Wv7Xbpehc7PVNi056ajuOemo7hkwaN7CMMTy2HZIstknk/OPSc4/OqkdmHR6fz47EegAK/z2HDJkSIYPH5599903VVVV2X777XPiiSfmnnvuyYwZM971+ccff3ymTp1a8HPcD6vf9XlJ0r82eXuxbebb49vuAwAAPty69u6WOVNmp3X+J2C0trZm9sRZ6dq7+1LbT36yIWUDy1M2sMcK/b2amnmpr1u0WzV+fKfU1Mx7h2esuIbxU1Pdt2c6dV709/r2r0z9/K87BoAPu/qGxvTutVY6dVr0yU+1fStS1zCtXduysq4554yv5LHho3PDX58qeKxuQmN6V/VI58Xr9KlI3YTGZf7tmbPm5N7HXsqQHTbpgCV5/zSMm5JeNUvOJ6pSP/+r0wHeq4bxU9Nryf2TAVVrxP5JQ93U9OrdM506L/o/0LdfZRrGT23Xtqy8a874zSEZ/tDI/PWaEUvUmZZefdYqHKN+lWkY174OACuuYdyU9v+TzHFZQzTUTZs/L1ls/a5d+rzkndQ3NKZ39VqF+7l9K1Jfv/T95XN/sfT9ZT5YDQ2N6bXEcY6amorU1S9lXlrWNeec+ZU8/vjo3HjT6v+6jZvWmJq1eqRzyaJl61/RM29PK1wnp8+enabm2UmSusam/OOFkfnk2gM+0L6uCRrqp6VX77UK9nFqape9DTj73K/m8cdG58Ybnix4rG5SY/osccysX++e73zMrHlO7hkxMkO33bgDluT9Uz+pMX2ql1y2itRNfJdlG/5S9tyu8Hhg/cT241TbpyLj32Wcljy22FF11mTjmhrTt0fhtmTAWhV5u7FwjJrmzE7j7LZtyfjpTbll1EvZZsCggjZ1k9ofE+7Xu2fGv8s6cPcTI7PXZxet3/UTG9O7einHlhva1ynrXprzT9ovjz45Jn+55Z8Fjy319X8P6+S9w1/K0CXWyaUd56jpV5n6ZR3n+PXBGf7wqNy0xHGO+glLWbZlHX/vXprzT95//rI93e7xcY2NqVnytavomXHTlnjtZs9O04LXrqkpt734Uj45aODCx/v0nZfJk0rS0tJ2u7U1mVBfkj41rQV1SkqSAw+bk/MvnpUzfzMrg9adl0HrLjqnX903mTopBXUmNbR9i8SSdfY9NPn5/yY//VXSf91kwLrtFg9YTaxwQOLEE0/M3XffnSlTpuSBBx7I5z73uTz99NPZZ5990qtXr3d9frdu3VJRUVHw061bybs+L0n22Kk1DzxWkoaJbRujv9zcKXvt2vruTwQAANZopRVdU77eWpn4eFuievJTE9K1ulu615Yttf2Eh8av1LdH7LDjnAx/vEsmTSpJa2ty262l2WWXOStc751MnTQ9Y194O7t9vu2rQ7cfslkmjJ+Wca9Pel/+HgAUmylTZ2T0mLrssdtmSZIdt98oDRMa8/YSF0Z1716ac884IE89/XKuunZ4+zrTZmbkK/UZuuOmSZKdPzM4DRMb89b4wjoD+1Wl8/yLVLp06ZSdPj04Y19vWLLcamXqpOkZ8/xb2XXfrZMk2w/dIhPGT8241yeu4p4BxWbqpOkZ88Lb2fXzWyVJth+y+fztSfHvn0ydPCNjRo7Lbnt9LEmy/a6bZELdtLz9ZuG3oHcvK80Zvzk4Tw8fk2v/9MhS6kzPmJfGZbe959fZbdNMqJ+Wt98s/jECWJ20zXHfXmyOu3km1JnjsmaYOnl64bxkBecTU6bOyOixi/aXd5q/v/zWEuHWsu6lOfcXB+TJp1/OlUvZX+aDNWXK/OMcu2+eJNlxh2Uf5zjnrK/kyadfyVXXPL4Kerr8Js2YmefH12ffLdou4h268eCMb2zK65MLL9btu1aPLLiSrEfX0uy8wUfyQt3qfexldTRlyoyMHj0+e+wxf13aaeM0NDTm7bfa7+Ocfe6BeerJl3P1lY+1qzN52sy89Gr9wkDArtsMTv2kxrxZP6Wg3aCaxY6Zde6UnT6xQca8PuF9WLKOM3n+8cA9t287HrjLp+YvW92UgnaDaguXbedtBmfMEscDF9QausP8Wp8enPqJjXlriVoDl6i146cGZ+xrDR1eZ002cebMPF9fny9u1DZGe310cMY1Nea1qVMK2vUtX2xbUlqaXdf7SJ5vqC9oM7lxZka+Vp+9Pjt//f7k4NS9h/V7l09skNFvLFq/p0ydkVEv12fITvOPLX92w6UeWy7rXpoLTto/T/771VxxY2EQIZn/+r9an6HLuU7u9Mn26+SUBcc59mybT+yw6ybz5xPttwFn/vrgPD18bK5ZynGOtmWry5Cd38OynXxAnvzXK7nihvbLlsz/P1BXny9s2jbee244OOMbG/PalMJafXsUvna7fPQjeaFu0WtXWZ2sv8G8PHxvlyTJiEc6p1ff1vQfWHgt8ezZSdP87MW0qcnfryvNFw9cdE6/oipZZ4Pkifvabv/r0aS6T1IzsKBM5sxOps+v0zg1ufMvydCvLHURgdVASWtr60olC0aNGpUHH3wwDzzwQB566KE0Nzdnxx13zN/+9rflrjV3/AY55fySPDyiJBMmJVUVSXl5cuc183LSuSXZebvW7LpdW9sbbi3Jpde0bf622ao1Jw1rTWnbdi5d+o1ZmUUCAACK0MFPHJEkmTVuRl65ZGTmNs1N57LOWe+IjVK+do+8eumoVG3dO1Uf772w3Qsn/3/27jsqiuvtA/h3l450BXsBG3bFLirYe40m9q5J7L3EbmyxxsQkxhJbrLHGJLYoIPZeMSJYk9i7KCrwvH/wsj+QNrs7LLvm+zlnz9Fh9+4zu7NzZ+597r1nUGZBZVg5WCcpa2ae3zB/nj2OHY0f/ODiKnB0AFb9/BJz59ijatUYVPOPAQD8/psN1q+zAwCUKRuDwUOiYf3/xeXNbfiyo4k1LDEWAJCnQDYMm/YRnN0c8erlG8wbtxk3rt7D4MmtcDT4Mo4G/QU7exss/X0IbGytkcXZDk8fRWH/jrNY/vUeAMCuS9NUiYmIiMic1GrwFQAgbx4PjBrWGC4uDnj16g2+mvsHrt94iOGDG+Lw0QgcPhqBju2rolsnf9y4+b+Oq+DQK1iz7gjeusRX4vlyuWNsv4ZwcbLHq9dvMe373bh26yFGf1YfB09G4uDJSDSvWwptG/khNi4O1lZanLxwC9//fABv38VPM3Xol2Gm/yDS0KjIKABAbu9sGDbzY931xPwxv+BG+F0MmvYRju4Lw7H9l+OvJ/aMgI2tFRyd7PHscRT2bT+NFXN3AQB2hn+VmbtCRJmoUfEvdP/OXSAbhk1v8//nk2jMHxt/fzJoSiscDbqMYwn3J38MhY2tNRyd7fDsURT27TiDFfP3YGfY9Ezck+QaVJys+3ee/FkxbEILuLg64lXUG8ydsh03Iu9j8NhmOBp6BUcPhKN99xro1CcAN6/9L/Eg9M8wrFseCsTF/a+cSa3g4uoQX87kbbgRcR+DxzfH0ZArOHrgCuzsbbBsy4D4ezgnOzx9HIV9f5zH8oV/YvepycniJCKi/2lUdDSA/7/GndE2vk6KSrjGvYdBUz/C0f2JrnF3D09+jTtvNwBg55WZmbkrRMk0qDAJwP9fT0xs+b/rksnb4q9LxjXH0QP/fz1hl3A9YYUsTvb/fz1xDsu/24c32eInD8qbxwOjhzWGi3P8/fLMefH3yyMGN8Sh/79f7tQu5fvln9cfQfCuUZnxMfxn1a4Xf07Km8cDI0c00bVzzJr9B67feIBhQxvhyJGrOHwkAh07VEXXztWTfG8hB/7CmrXxg1z27x2dKfuQmiLT5gMAvD3cMbNZfbg5OODl27cYs2M3wh88wrQmdbEv/Br2X72GThXKoL1fGcTGxcFKq8Wuy+H4NvR/ybbhY4dk1m5YjDqB8fddefJ6YNTopnBxcUDUq7eYPfM3XL/+AMNGNMbhQ1dx5PBVdOhUDV271cCNG4mOpeDLWPvzYbzMG79Se74c7pjQpwFcnRwQ9foNvlyyB5F/P8QXPesh9HQkQs9cQ8tapfBx/XKIixNYaTU4EXYbC9f/r83s2Oqhpv8g0lCl41wAQL6c7hj/aUO4Otkj6vVbTF28G5G3H+KLXvXj9+10JFrUKoWPG/ghLi4OVlZanLx0CwvX/W/ftP+fb50vpzvG/X/bYlRC2+Lthxj96f+3LZ6KRIs6/2tbtLLS4tTFW/guUduiGuUc3mhe7ZNq8v42/nvzcXPH7LoN4W5vjxdv32Lkvt248ughZtaujz+vR+LP65HoUrosOpYsg1iJg5VGiz8iwrHg+P8GAmY7HZ+Dmj+HOyb0/N/xPeWn+ON7bPd6CD0TiQNnr6FVQCl8UrccYuME1lYaHA+7jW83HsDbmFjYP41vC8ibyx1fDGwEV2d7RL16ixnf7sK1Ww8xqm99HDwRiUMnItG5TWX0+KQart/+36DeoMNXsHrTMcQ4xMeTL6c7xn32v2Ny2o/xx+SY3vUReioSB09HokXtUmib+Ji8eAvfJTomnSOiAAB58mXF8IktdO0Tc6b8ihuR9zFkbFMcORCOo6HhaN+9Ojr3TtrOcWBfGNYtP4jXuRwS7Vvj+H17/RYzvt2JazcfYlS/Bjh4POL/960KerR7b98OXcHqTUdxx9/qf9+huztmNW4AN3sHvHz7BqN27kH4w4eY3qAe9kVEYl/kNXQuVxYdypZGTJzAWqvBzitX8c3h+O9ua7t5AIB/bmvw3Sw7vHiugUMWQb/hb5DfR/DDXFtUqBqLitVi8fQJMHGYAzSa+AnZG7d6hwbN4vv6H8c6AgDu3gZWzAVePgccHIGuw4A83sCq+UDpKkDZqsDzJ8CcEdCVU6clENA0fn8CCoQbfDwTUcYweIBEhw4dkgyICAgIQGBgIEqXLg2NRtlKEO+LuVvIoNe9jwMkiIiIiIj+exIGSKhhZp7fVClH7QESauAACSIi+hAlDJAwVsIACTWY6wAJNXCABNF/V+IBEsYy5wESRvv/ARLG4gAJIqK0JQyQUAMHSJC5SRggYayEARLG4gAJ00oYIKEGcx0goQYOkEhfwgAJYyUMkFCDuQ6QUIM2YxaZN9h/YYCEGhIGSBgrYYCEsRIGSKghYYCEsRIGSBgr8QAJYyUMkDBWwgAJY3GABJH5MbjHb/369ciWLRt69eqF2rVro3r16nB0VOdkQUREREREREREREREREREREREREREREREpA+toS989OgRli5dirdv32LMmDHIli0bqlWrhi+++AJ79uxRM0YiIiIiIiIiIiIiIiIiIiIiIiIiIiIiIqI0GTxAwt3dHc2bN8e8efNw6tQpnD9/HkWKFMHs2bPRqFEjNWMkIiIiIiIiIiIiIiIiIiIiIiIiIiIiIiJKk7WhL3z06BFCQkIQHByM4OBghIWFwc3NDc2aNUNAQICaMRIREREREREREREREREREREREREREREREaXJ4AESXl5eyJYtG2rUqIHevXsjMDAQpUqVUjM2IiIiIiIiIiIiIiIiIiIiIiIiIiIiIiIiRQweIHH+/HmUKFFCzViIiIiIiIiIiIiIiIiIiIiIiIiIiIiIiIgMYvAAiYTBEQ8ePMCVK1cAAEWLFoWnp6c6kRERERERERERERERERERERERERERERERESmkNfSFUVFR6NGjB3LmzImaNWuiZs2ayJUrF3r27IlXr16pGSMREREREREREREREREREREREREREREREVGaDB4gMXToUISEhGDHjh14+vQpnj59iu3btyMkJATDhg1TM0YiIiIiIiIiIiIiIiIiIiIiIiIiIiIiIqI0WRv6ws2bN2PTpk0IDAzUbWvcuDEcHBzw8ccf44cfflAjPiIiIiIiIiIiIiIiIiIiIiIiIiIiIiIionQZvILEq1evkD179mTbvby88OrVK6OCIiIiIiIiIiIiIiIiIiIiIiIiIiIiIiIi0ofBAySqVKmCiRMnIjo6Wrft9evXmDx5MqpUqaJKcEREREREREREREREREREREREREREREREREpYG/rCb775Bg0aNECePHlQpkwZAMC5c+dgZ2eHPXv2qBYgERERERERERERERERERERERERERERERFRegxeQeLChQu4evUqZsyYgbJly6Js2bKYOXMmIiIisGLFChVDJCIiIiIiIiIiIiIiIiIiIiIiIiIiIiIiSpvBK0h8/vnncHNzQ+/evZNsHzp0KNatW4fZs2cbHRwREREREREREREREREREREREREREREREZESBq8gsWbNGrRv3x4HDx7UbRs4cCDWr1+PoKAgVYIjIiIiIiIiIiIiIiIiIiIiIiIiIiIiIiJSwuABEk2aNMH333+P5s2b49SpU+jbty82b96M4OBg+Pr6qhkjERERERERERERERERERERERERERERERFRmqyNeXGHDh3w9OlT+Pv7w9PTEyEhIShUqJBasRERERERERERERERERERERERERERERERESmi1wCJoUOHprjd09MTfn5++P7773Xb5s2bZ1xkRERERERERERERERERERERERERERERERECuk1QOLMmTMpbi9UqBCeP3+u+7tGozE+MiIiIiIiIiIiIiIiIiIiIiIiIiIiIiIiIoX0GiARFBSUUXEQEREREREREREREREREREREREREREREREZTJvZARARERERERERERERERERERERERERERERERmLAySIiIiIiIiIiIiIiIiIiIiIiIiIiIiIiMjicYAEERERERERERERERERERERERERERERERFZPA6QICIiIiIiIiIiIiIiIiIiIiIiIiIiIiIii8cBEkREREREREREREREREREREREREREREREZPE4QIKIiIiIiIiIiIiIiIiIiIiIiIiIiIiIiCweB0gQEREREREREREREREREREREREREREREZHF4wAJIiIiIiIiIiIiIiIiIiIiIiIiIiIiIiKyeBwgQUREREREREREREREREREREREREREREREFo8DJIiIiIiIiIiIiIiIiIiIiIiIiIiIiIiIyOJxgAQREREREREREREREREREREREREREREREVk8DpAgIiIiIiIiIiIiIiIiIiIiIiIiIiIiIiKLxwESRERERERERERERERERERERERERERERERk8ThAgoiIiIiIiIiIiIiIiIiIiIiIiIiIiIiILB4HSBARERERERERERERERERERERERERERERkcXjAAkiIiIiIiIiIiIiIiIiIiIiIiIiIiIiIrJ4HCBBREREREREREREREREREREREREREREREQWjwMkiIiIiIiIiIiIiIiIiIiIiIiIiIiIiIjI4nGABBERERERERERERERERERERERERERERERWTwOkCAiIiIiIiIiIiIiIiIiIiIiIiIiIiIiIovHARJERERERERERERERERERERERERERERERGTxOECCiIiIiIiIiIiIiIiIiIiIiIiIiIiIiIgsHgdIEBERERERERERERERERERERERERERERGRxeMACSIiIiIiIiIiIiIiIiIiIiIiIiIiIiIisngcIEFERERERERERERERERERERERERERERERBaPAySIiIiIiIiIiIiIiIiIiIiIiIiIiIiIiMjicYAEERERERERERERERERERERERERERERERFZPA6QICIiIiIiIiIiIiIiIiIiIiIiIiIiIiIii8cBEkREREREREREREREREREREREREREREREZPE4QIKIiIiIiIiIiIiIiIiIiIiIiIiIiIiIiCweB0gQEREREREREREREREREREREREREREREZHF4wAJIiIiIiIiIiIiIiIiIiIiIiIiIiIiIiKyeBwgQUREREREREREREREREREREREREREREREFo8DJIiIiIiIiIiIiIiIiIiIiIiIiIiIiIiIyOJxgAQREREREREREREREREREREREREREREREVk8DpAgIiIiIiIiIiIiIiIiIiIiIiIiIiIiIiKLxwESRERERERERERERERERERERERERERERERk8ThAgoiIiIiIiIiIiIiIiIiIiIiIiIiIiIiILB4HSBARERERERERERERERERERERERERERERkcXjAAkiIiIiIiIiIiIiIiIiIiIiIiIiIiIiIrJ4HCBBREREREREREREREREREREREREREREREQWjwMkiIiIiIiIiIiIiIiIiIiIiIiIiIiIiIjI4nGABBERERERERERERERERERERERERERERERWTwOkCAiIiIiIiIiIiIiIiIiIiIiIiIiIiIiIovHARJERERERERERERERERERERERERERERERGTxOECCiIiIiIiIiIiIiIiIiIiIiIiIiIiIiIgsHgdIEBERERERERERERERERERERERERERERGRxeMACSIiIiIiIiIiIiIiIiIiIiIiIiIiIiIisngcIEFERERERERERERERERERERERERERERERBaPAySIiIiIiIiIiIiIiIiIiIiIiIiIiIiIiMjicYAEERERERERERERERERERERERERERERERFZPA6QICIiIiIiIiIiIiIiIiIiIiIiIiIiIiIii8cBEkREREREREREREREREREREREREREREREZPE4QIKIiIiIiIiIiIiIiIiIiIiIiIiIiIiIiCweB0gQEREREREREREREREREREREREREREREZHF4wAJIiIiIiIiIiIiIiIiIiIiIiIiIiIiIiKyeBwgQURERERERERERERERERERERERERERERElk8sSHR0tEycOFGio6M/qHLMMSbuG2Myt3LMMSbum2XGxH2zzJi4b5YZE/fNMmPivjEmcyvHHGPivllmTNw3y4yJ+2aZMXHfLDOmD3nfzDEm7ptlxsR9s8yYuG+WGRP3zTJj4r5ZZkwf8r6ZY0zcN8uMiftmmTFx3ywzJu6bZcbEfWNM5laOOcbEfbPMmNTcNyIyLYsaIPHs2TMBIM+ePfugyjHHmLhvjMncyjHHmLhvlhkT980yY+K+WWZM3DfLjIn7xpjMrRxzjIn7Zpkxcd8sMybum2XGxH2zzJg+5H0zx5i4b5YZE/fNMmPivllmTNw3y4yJ+2aZMX3I+2aOMXHfLDMm7ptlxsR9s8yYuG+WGRP3jTGZWznmGBP3zTJjUnPfiMi0tCAiIiIiIiIiIiIiIiIiIiIiIiIiIiIiIrJwHCBBREREREREREREREREREREREREREREREQWjwMkiIiIiIiIiIiIiIiIiIiIiIiIiIiIiIjI4lnUAAk7OztMnDgRdnZ2H1Q55hgT940xmVs55hgT980yY+K+WWZM3DfLjIn7Zpkxcd8Yk7mVY44xcd8sMybum2XGxH2zzJi4b5YZ04e8b+YYE/fNMmPivllmTNw3y4yJ+2aZMXHfLDOmD3nfzDEm7ptlxsR9s8yYuG+WGRP3zTJj4r4xJnMrxxxj4r5ZZkxq7hsRmZZGRCSzgyAiIiIiIiIiIiIiIiIiIiIiIiIiIiIiIjKGRa0gQURERERERERERERERERERERERERERERElBIOkCAiIiIiIiIiIiIiIiIiIiIiIiIiIiIiIovHARJERESkmJ+fH9q0aZPZYRARUSZgHZA+fkb0IfuQj+8Ped+IiIiIiIiI6L+F7RxEREREREQcIEGkl2vXrmV2CGYvOjo6s0P4z3j37h3q1KmDq1evZnYo9B9y9uxZhIWFZXYYOq1bt8agQYMyOwwiUtmqVavw5s2bZNvfvn2LVatWZUJEBJhfHWCO+BklJSKZHUISvFcxzod8fH/I+0ZElJqYmBisWrUK9+7dy+xQMgTbcYmIiIjov8oc2znYn5ey169f6/X8u3fv4ueff86gaIgyx4fePmGpeN42rbQ+7+vXr5s4GsvFHAMiep9GzC1jwQJERkZi+fLliIyMxIIFC+Dl5YWdO3ciX758KFGihKIyevTogQULFsDZ2TnJ9qioKAwYMAA//fRTRoT+n6bG96bVahEQEICePXuiTZs2sLe3z+CoLY+9vT0qVaqEgIAABAYGolq1anBwcMjssBATE4Pg4GBERkaiQ4cOcHZ2xr///gsXFxc4OTnpXV5ERAQiIyNRs2ZNODg4QESg0WgyIPK0eXp64vDhwyhcuLDJ39sQ//zzD3Lnzm3y942MjMTXX3+Ny5cvAwCKFy+OQYMGoWDBggaVZey5BACePn2K48eP4/79+4iLi0vyty5duugdl6lotVr4+vqaTcOqucVDlJaAgADUqVMHgYGBqFq1KmxsbDI7JNVNmDABtWrVQtWqVY26TrKyssKdO3fg5eWVZPujR4/g5eWF2NhYY0MlA1jqOVfN64D0WOpnlFFsbW1x7tw5FCtWTK/X7d+/H9WqVVPlfisuLg7Tpk3DokWLcO/ePYSHh8PHxwfjx49HgQIF0LNnT6PfQ1/R0dE4f/58iteBzZs3N3k8Sn3Ix7ep9u3hw4f46aefcOTIEdy9excAkCNHDlSrVg3dunWDp6dnhr6/qWJ6+fJlsmPbxcVFlXgzU6lSpfDHH38gb968mR2Kjrm0TRjr/Pnzip9bunTpDIzkv8fR0RGXL19G/vz5jSpnypQpaf59woQJRpVviA+5HfdD7lu4du0afHx8MjuMDPX27dsUrwPz5cun6PWrVq1ChQoVULx48STbo6OjsXHjRr3bFa9evYqgoKAUY8qM364xzp8/j5IlS0Kr1aZbtzg5OSFv3rwpts2wXrJ8y5cvxyeffAJHR8fMDiWJuLg4REREpPh7q1mzZqqv4zFp+dRs5zDW6tWr0aRJE3h4eKT496ioKMydOzdT64CwsDDcunULb9++TbJdaZvJN998k+J2jUYDe3t7FCpUCDVr1oSVlZXRsZorc2zDMceYTGXgwIEpHpdRUVFo2rQpgoKC0nz9r7/+muQ1ffv2xZw5c1JsszHntkVLwDo386jVPgGonxv0X2Uu5+3MyjEytbQ+b61Wi/z586NWrVq6R548eTIhyozDHAMiyigcIKGnkJAQNGrUCP7+/jhw4AAuX74MHx8fzJw5EydPnsSmTZsUlZPaCfnhw4fIkSMHYmJiMiJ8vWLJDEOHDlX83Hnz5il+rlrf29mzZ7F8+XKsW7cOb9++xSeffIKePXuiUqVKimNR08iRIzF16lTY2tpmyvun5ODBgzhw4ACCg4Nx+PBhxMTEoEKFCroBE/Xq1TN5TDdv3kTDhg1x69YtvHnzRpcUNWjQILx58waLFi1SXNajR4/wySefYP/+/dBoNLh69Sp8fHzQo0cPuLu7Y+7cuemWERUVhZkzZ2Lfvn0pNoTrM8PdkCFDYGdnh5kzZyp+TWa4e/cupk2bhmXLluHVq1cmfe/du3ejefPmKFu2LPz9/QEAhw4dwrlz57Bjxw69jkm1ziU7duxAx44d8fLlS7i4uCRJYNFoNHj8+LF+O2lC5nIjnMBU8ZhTXWmO/Pz8sG/fPri7uyt6fvXq1bFhw4b/RGNGYt26dUNISAhu3rwJBwcHVK1aFbVq1ULt2rVRqVIlgzpkTpw4gbi4OFSuXDnJ9mPHjsHKygoVKlRQVI5anXT16tXDkSNHEBMTg4oVK+rqf39/f70GTGq1Wty7dy9ZA/+5c+dQq1Ytk50nGzZsiEmTJqFKlSppPu/Fixf4/vvv4eTkhH79+qX53JiYGEyfPh09evSwuMYrU9YBr1+/xqlTp+Dh4WFU4o+a1wFKmPIzunPnDn744QccPHgQd+7cgVarhY+PD1q2bIlu3bopPqeo8Vmndh+3YMECdOrUCVmzZgWg/B7OyclJdx4JDAxEQECA3ueRBFOmTMHKlSsxZcoU9O7dGxcvXoSPjw82bNiAr7/+GkeOHNG7TGPs2rULXbp0wcOHD5P9TaPRmHXjrCmP79jYWMyfPx8bN25MMSlC7XogvX1T43dy4sQJNGjQAI6Ojqhbty6yZ88OALh37x727duHV69eYffu3YrrbjWoGdP169fRv39/BAcHJ1mtJSFh35Bj++3bt7h+/ToKFiwIa2trvV+f2Lt373D37l28evUKnp6eqSYDpcXZ2Rnnzp3TO3G3devWWLFiBVxcXNC6des0n7tlyxZFZarRNmFOtFotNBqNogEemXGefPfuHRwcHHD27FmULFnS5O+fkQIDAzFkyBC0aNHCqHLKlSuX5P/v3r3D9evXYW1tjYIFC+L06dN6lbdu3Tq0b98+xb+NGDECs2fPTrcMtdtxDU1qzQjm1LeQ4Pr164iJiUk2icvVq1dhY2ODAgUKKCpHq9UiT548unvJgIAAFCpUKAMiNr2rV6+iR48eOHz4cJLt+taVWq0WWbJkwYoVK/DRRx/ptt+7dw+5cuXS6zy5ZMkSfP7558iWLRty5MiRrI1S6W9XRHD79m14eXkZ3a5gzCAZrVaLu3fvwsvLK0ndkhpXV1csWrQIn3zySbJyzLVeUrNOMrZ94tdff0WjRo1gY2OTJHEzJaZO1syePTtev36Ntm3bomfPnqhWrZpJ3z8lR48eRYcOHXDz5s1kx2V65wBzPiYB87xWMrcBd2q1c4gINm3alOrANiX3EwntR9u2bUvx+zKkPlHLtWvX0KpVK1y4cCHJOTzhuFcak7e3Nx48eIBXr17p+iyePHkCR0dHODk54f79+/Dx8UFQUJBZDYBXk7n15QGmi8kc8ycKFiyITp06YfLkybptUVFRaNiwIQAgNDQ0zddrtdpk2xJ+F4nrFH3bX06ePJlq25vS9ono6Gh8++23qZ6X9L0XNJRabS+sczOPWu0TauYGqeXGjRv4999/UalSJaPbOE0ps+uSzMwxygxpfd7BwcG6x7Fjx/D27Vv4+Pigdu3augETCW37SqmRY6DmIOAPLceAiMyIWIjXr1/L9u3b5eXLlwa9/u7du9KpUyfJmTOnWFlZiVarTfJQqkqVKjJ37lwREXFycpLIyEgRETl27Jjkzp073dc/e/ZMnj59KhqNRiIiIuTZs2e6x+PHj2XlypWSM2fONMt4/fq1dOvWTXHM6dFoNHLv3j3VyjNGYGBgkoeLi4s4OjpKuXLlpFy5cpIlSxZxcXGRWrVq6VWusd/b+969eyebN2+WZs2aiY2NjZQoUULmzp0r9+/fT/U1an9vIiI+Pj5SsmRJOXPmjKrlquXdu3dy+PBh6dq1q1hbW+v1W1NCo9FIrVq15OTJk2k+r0WLFtKpUyd58+ZNku8/KChIChUqpNd7du7cWRo0aCC3b99OUtauXbukePHiispo166d5MyZU0aOHCnz58+Xr7/+OslDH/379xcXFxcpX7689OnTR4YMGZLkkRa1j8nHjx9Lu3btJGvWrJIzZ05ZsGCBxMbGyvjx48XBwUEqV64s69evV+39lCpbtqyMGjUq2fZRo0ZJuXLl9CpLrXNJ4cKFZdCgQRIVFaXX++urTp064u3trWqZGo1GihUrpmqZxjBVPOZSV2ZEXZKge/fu8vz582TbX758Kd27d0/ztRqNRoKCguTcuXOKHlmyZNH9fgxx69atdGMyZ9evX5dly5ZJly5dJF++fKLRaMTZ2VkaNmwos2bN0qusihUryi+//JJs++bNm6VSpUqKy8mSJYvY2dlJ9erVZdy4cbJ371559eqVXrEkePfunRw8eFCmT58uDRo0EGdnZ7G1tRV/f/90X1u2bFkpV66caLVaKVWqlO4asFy5clK6dGlxdnaWtm3bKopj+/bt8vbtW92/03qkZunSpZIrVy4pVqyYjBw5UjZu3CgHDx6UkydPyt69e2XBggXStm1byZIli3z88cdy8+ZNRbE5OTnJ9evXFT3XUOZYByj97V65ckXy588vGo1GtFqt1KxZU/7991/d3+/evav4ulLN6wAlTPUZnThxQlxdXaV8+fJSvXp1sbKyks6dO8snn3wibm5uUq1atRTP6e9T67PWaDRStmzZZPdzGo1GKlasKIGBgXrdw719+1YOHjwo06ZNk/r164uTk5PY2tpKtWrVZOzYsYrLEREpWLCg/PnnnyKS9Prt8uXL4ubmpldZaVF6b1KoUCHp27ev3L17V7X3ToklnwNERMaPHy85c+aUOXPmiL29vXz55ZfSs2dPyZo1qyxYsMDgGFKT1r6p9TupXLmy9OnTR+Li4pL9LS4uTvr06SNVqlQxfCcSUfpZqxlTtWrVpGrVqrJ+/XoJCgqS4ODgJA99REVFSY8ePcTKykqsrKx0v9v+/fvLjBkzFJfz/Plz+f7776VmzZpib28vWq1W9z3my5dPevXqJcePH1dcXuJziD66deumOyd369YtzYdSarRNJKbVaiUwMFAePXqUZLs+dW560jpP3rhxQ/fYunWrFCxYUBYtWqS7f1i0aJEULlxYtm7datB7x8TEyKZNm+TLL7+UL7/8UrZs2SIxMTF6leHt7S1nz5416P0zg9J6acOGDeLj4yPffvutHD58ONm9mzGePXsmrVq1klWrVun9WldXV/njjz+SbR88eLDkyJFDr7IMacd935EjR8Tb21t3Hkn8ULO9M73vTY2+BRERd3d3efDggYiIuLm5ibu7e6oPpWrWrCkrVqxItn316tUSEBCguJy///5bfv75Z+ndu7cUKVJENBqN5M6dWzp06CBLlixJ9/XlypWTx48fi8j/7i9Te6hBn2uuatWqSc2aNeWPP/6QM2fOyNmzZ5M8lNJoNDJ37lxxcHCQiRMn6rYbcs7Oly+fzJw5U6/XpCQ2NlZsbGwkPDzc6LI0Go3kzZtXOnXqJEuXLpWrV68qfu2NGzd01zWJ65aUHleuXJGpU6dK/vz5UyzHnOslNeskY9onEreXvn9uzKzzZIJ3797Jli1bpHnz5mJjYyNFixaVmTNnyp07dxS9z/v9LGk9lCpTpoy0bdtWwsLC5MmTJ/L06dMkj7SY+zEpYn7XSsacS/R9HyXHpFrtHAMHDhQ7Oztp2LChdO3a1aD7CY1GI/Xq1RNnZ2fZvHlzsr8bUp8sW7ZMrl27ptdrUtK0aVNp0aKFPHjwQJycnCQsLExCQ0OlUqVKcuDAAcXlrF27VgIDAyUiIkK37erVq1K7dm1Zv3693L59W/z9/eWjjz5KtYwhQ4bo8lLUOg+kxhzbcDKCqWIyx/yJiIgIyZkzp8yfP19E4tsrqlatKjVq1DA4/2nOnDnStWtXg2Nat26d2NjYSNOmTcXW1laaNm0qRYoUEVdXV73aJzp06CDZsmWTzz77TCZOnCiTJk1K8jDEmzdvZNmyZTJw4EBp06aN3Lt3T86cOSMXL14Ukfhrz8uXLyd5jVptL6xz1Wfq9gk1c4PUsHbtWrG2thaNRiNlypRRfD1qDkxx3jbXHKPMoPTzfv36tezbt0/Gjx8vNWrUEDs7O9FqtXq3CauRY6BmfoHIh5VjQETmw2IGSKxevVq0Wq38+OOPBr2+YcOGUrx4cfn+++9l69atsm3btiQPpbJkyaK7wU98MXX9+nWxs7NL9/UJjYGpPaysrGTq1Kmpvj48PFzKlCkjc+bMURyzkpjUSvpUM8lj7ty50qxZM12Hhkj8xVGLFi303n9jv7fUREdHy7x588TOzk40Go3Y2dlJ586dkyRLiGTM9yYSnzTQt29fXcJIbGysQeWonZxz5coV+fHHH6V9+/aSM2dO8fDwkJYtW+qd/J+e5cuXy8SJE6Vy5cppPs/Dw0P++usvEUn+/Ts4OOj1ntmzZ9fdcCYuKzIyUrJkyaKoDFdXVzl48KBe75ua95PQEj/SSkLLiGOyT58+ki9fPhk2bJiULFlStFqtNGrUSJo0aSJHjhzRqyw1j0k7O7sUO+euXLmi9+9frXOJo6OjUcnhSi1cuNDgxqfUmFujanrxqHUsZdQACY1Gk+xm1dfXN8UOiIyqSxJotdoU9/HBgwdiZWWV5msTrm/S6gx9v2PUmA6Ts2fPGtS5OnnyZPnuu++SbPvuu+9k8uTJ6b42IxNZIyMjZezYseLi4qL3fqU22OTatWvi5OSkuBw1k5ETXLlyRRYtWiRt2rQRa2tryZo1a7qvSWg012g0Mnz48CQN6dOnT5e1a9fKmzdvFL2/Wh310dHRsnr1amnatKm4ubkleV3JkiVl2LBhEhYWpiimBM2bN08xeUhN5lgHKP3ttmzZUpo0aSIPHjyQq1evSpMmTcTb21s3AEWfjlo1rwOUMNVn5O/vn+T7Xb16te6a+PHjx1K2bFkZOHBguuWo9VnPmDFDvL29Zd++fUm2W1tby6VLl9J9fXouXrxo8KBre3t7uXHjhogkvX67dOmS4ut3JZTemzg7OyfpoM8olnwOEInvzP7tt99EJP57S/jMFixYIO3btzc4htSktW9q/U7s7e2Tdd4mdvnyZbG3tzdsB96j9LNWM6YsWbLo7ruNNXDgQClfvryEhoYmudbZtm2blC1bVlEZc+fOFQ8PD6lYsaJMmTJFdu3aJefPn5erV6/KsWPHZNmyZdKtWzdxc3OTBg0aKEroNHSAREZQo20iMY1GI1WrVhVvb29dwoFI/PGt0WhUiVnpebJixYry+++/J9v++++/i5+fn97ve/XqVSlSpEiSCVgcHR2laNGiep2Ply5dKo0bN042iERfqSVs+/n5SbVq1aRLly6yf/9+o95DRPnnndr1sVoJrefPn08x+Tg9v/32m7i6ukpoaKhuW//+/SVXrlxpnrfSorQdNyXGJLXqI73vzdi+hQQrVqyQ6Oho3b/Teijl7OycYvLp1atXxdXVVXE57wsPD9frOnDSpEm6CUlSStAyNlnrffpcczk6Ohp8/CaWcK975MgRyZEjh3z00Ufy6tUrgxJanZ2dVavbihcvrncbcEqMHSSjj8ePH0urVq3SfI451ktq1UkipmmfUJPS+i2xu3fvypw5c6RUqVJiY2MjzZo1k23btqXZn5ZWv4vSPpj3OTo6qpKkb47HpIj5XSuZ6lxiyDEpYng7h7u7e4rfvz4S+gGmTp0qVlZWMmHChCR/N6Q+KVSokGi1Wt2glCVLlhh0vGfNmlWXBOvi4qK7x9y3b5/ie0GR+DaFlJLjT58+rRuIcOjQoTQH3gYGBsqTJ090/1bjPJAac2zDyQhpxaRm/4ta+ROJ6dOXl5pz586Jh4eHLFiwQKpUqSIBAQEGD45IcPv2bYNfW6pUKVm4cKGI/K9dIS4uTnr37p3svJAWFxcX1fIeROI/p1y5cknu3LmlRYsWYmtrK5GRkbJ582Zp2rSp7nl58+ZV7T1TwzrXMtsn1MwNEokf1DJ79mypWLGiZM+eXe9JBYoUKSJTpkyRx48fS7du3cTX1zfDBm6qzRR5GGrmGL1PjXO3Kelbd79580b2798vI0aMyLQcg4zILxD5cHIMiMg8WMwAibp160rBggUNnk3PyclJlVHiuXPnlkOHDunKTKgstmzZIj4+Pum+Pjg4WIKCgkSj0ciWLVuSzKZ3+PBh+eeff9J8/YwZM1QfHanRaGTatGmyYMGCNB/pCQoKkpIlS6oWV65cuZJ0yia4cOGCopmwEjP2e3vfiRMn5PPPPxd3d3fJkyePjB07Vq5duyYHDhyQOnXqSMWKFZM8PyO+t8T2798v3t7eUqlSJdmyZYteIxYz4ntzd3eXVq1ayYIFC+Ts2bMpzkZpSm5ubrrErMTff2hoqHh5eelVlpOTky5xInFZJ06cEA8PD0VlFChQQO9ESrVlxDGZN29eXVLc9evXRaPRyJgxY/QuR+1jMk+ePLJx48Zk2zds2KB344la55JWrVrJhg0b9Hpvc2FujappxaPmsaRWXfm+5cuXJ5tlZOvWrSl2TGZUXaLGDJTpzcr3/uP69etSqlSpVGdoSm8k/vz58w264SxQoIDUrVs3ybbatWunOzuT2uclkfjPbMWKFdKtWzcpUKCAODo6Su3atRUN1kjMw8NDDh8+nGz7oUOHjJoZ3dBOuoQBkrly5ZKsWbPqBkjqez2wYsUKef36tSGhZ7inT5/KnTt3dDNHvK9cuXJpzj4mIvLDDz9Ijhw5ZNiwYbJ27VqLmW0ivTpArd+ul5eXnD9/Xvf/uLg4+eyzzyRfvnwSGRmpV0etmtcBSpjqM3JwcEjScJkwY2tCg/SePXskV65c6Zaj5md9/PhxKVKkiAwbNkz3+zB0gETiAdcpnU/04efnJ6tXrxaRpNdvkydPlurVq+sdm7G6d+8uS5cuNfn7qsFUx7dIfPJQwgCEHDlyyKlTp0QkPvnbxcXF+J15T1r7ptbvpECBArJy5cpU/75y5UrFScRqfdZqxhQYGCh79+5V9Nz05MuXT9cBlvh3e/XqVXF2dlZURrt27VJsU3pfdHS0/PDDD7Js2bJ0n6vGAIm1a9em+rfhw4crLkeNtonEtFqt/PvvvzJw4EBxdnbWTSaj5goSStnb26fYZhIWFmbQIKJGjRpJw4YNkyQOPHz4UBo2bCiNGzdWXE7ZsmXFyclJ7OzspEiRIgbPRD969GhxdXWV6tWry9ChQ2Xo0KFSo0YNcXV1lUGDBkm9evVEq9XqNaGPMdK7dzNWaGiowfcla9asEXd3dzl58qR8/vnnkitXLrly5Yre5ejbjpsStZJajWVs30JGcnFxkdOnTyfbfvLkSb0G70dFRcnu3btlzJgxUrVqVbG3t5eyZcvK4MGDVf1dZEZ7dYUKFZIM+jFU4gkubt68KWXKlJGyZcvK0aNH9T5n9+jRQ3744QejYxIR+fXXX6V69epy4cIFVcpLoO8gmcQOHDggHTt2lCpVqsjff/8tIiKrVq3S63swx3pJrTpJxHLbJ/R19OhR6dOnj9jZ2UmBAgXE1dVVChQoIEFBQSaLoVatWrJz506jyzHHY1LE/K+VjDmXqEGtdo4CBQoYPdguccLXjh07xNXVVVq2bKlL1Db0HiBhUEqfPn2kaNGiotVqJXfu3NKxY0fFZbi5uekmVvLx8dEl5kZEROiV1Org4CAnTpxItv348eO6cq5fv67qxBnmxtz68kRSjykj+l9EjMufeJ8+fXlpOXz4sGTJkkVq165t1AzbIvGTv+zcudPg/XJ0dNStIuXh4aFr+woLC9Nr1b5ixYoZvfpgYv7+/tK9e3dd+3JCm8fly5dFo9FI5cqVpVmzZlK4cOFUy1Cr7YV1rmW2T6iZGyRi/ErHiX9rIvH3YAmJ1adOnbLYhH21zt1q5RilRK1zt6mkV3e/efNGQkJCZNKkSRIYGCgODg5SpEgR6dWrl6xatUrXn6JURuQYGDPZ2X8hx4CIModFDJC4ffu22NjYyPHjx8XW1tagjpBixYql2ECvr2HDhkn16tXlzp07ulmRDh48KD4+PnqN7L9x44ZBo9WVjmZ7X1qJWgnLjBYoUCDVR3qJgxs3bpQiRYoY9N2kxsnJKcXGyf379+vVqSKi3vc2d+5cKVmypNjY2EiLFi1kx44dyb7H27dvJ5tpOyO+t/dt375drKys9BqxmBHfW5kyZcTOzk6qVq0qY8aMkd27d+tm7cosH3/8sfTu3VtE4o+ra9euyYsXL6R27dp6LREpEn/jOm7cuCRlxcbGStu2bRV/V6tXr5Y2bdqo+rlcvXpVdu3apWtMSe8CMSOOSSsrqySz7jk4OOidEJcRx+TkyZPFzc1NZs6cKQcOHJADBw7IjBkzxM3NTaZMmaJXWWqdS5YuXSr58uWTiRMnyqZNmyyq48ncGlVTi0ftY0mNutJYGVWXqDUDpb7SOpaUrEhhqsYiNY+llStXSvfu3cXb21ucnZ2lQYMGMn36dDl06FCqyfbpadeunQQEBCSZtfTJkycSEBCgeJlIEfU66TQajXh5eclXX30lL1680GtfMlJaMympMcNlYkrOk+ZwbBsivX1T67fr7OycYsdDv379JE+ePHLgwAHFn5Oa1wFKmOozyp8/f5KZuf7991/RaDS6a8Hr168r6qRR87MWEXnx4oV06dJFSpcuLRcuXBAbGxuDBkgknEumTZsm586dMyqBbdu2beLq6iozZ84UR0dHmT17tvTq1UtsbW1lz549BpdrqKioKGncuLF07dpV5syZY/RgS1My1fEtEj+z1tGjR0UkvmN0xowZIiKyfv168fT0NH5nUog9tX1T63eycOFCsbOzk4EDB8r27dvl6NGjcvToUdm+fbsMHDhQHBwckq10lVa8anzWasYUEREhdevWlRUrVsjJkyfl3LlzSR76SDwILHFH5tmzZzNkgIxSjRo1SnWmeaXtN66urvLHH38k2z548GC9EhDUaJtILHGS1I8//ih2dnby5Zdfyp07d0x+bVKuXDnp3LlzkvufN2/eSOfOnfVO+hSJ74hOPMgpwdmzZ/VKiEprFnp92gN69eqV4jXIl19+Kb169RIRkQkTJkj58uUVl2kO3q/Pvv76axk1apTkypXLqJV/vvvuO7Gzs5M8efLoPUDB0HbclKiV1KqWGzduqJrgHxsbK1euXJHQ0FAJCQlJ8lCqadOm0rZtW4mJidFti4mJkY8++kgaNmyouBwbGxvx8vKSIUOGyPbt25OsLq2vWbNmpbg9JiZG2rVrZ3C5htq3b59UrVpVgoKC5OHDh0kmqHj27JnichKfs0Xiry9btmwpzs7Oep+zp0+fLtmyZVPl2tTNzU1sbW1Fq9WKvb293jOrJt4fNQbJbNq0SRwcHKRXr15iZ2enu5749ttvpVGjRorLMcd6Sa06ScS49okFCxboEk/UnlRGDXfv3pXZs2dL8eLFxd7eXtq1a6cb0Pvy5UsZOXKk5MuXT3F5+vbBiEiS6+EtW7ZI8eLFZfny5UZdL5vjMSliftdKphpwp5Ra7RwrVqyQdu3aGZVY/X49cvnyZSlatKiUKFFC78kyUhIVFSW7du3SJccpudZKUL16dV0iY/v27aVhw4Zy8OBB6dKli5QoUUJxOY0bNxY/P78kuSGnT5+W8uXLS5MmTUQkfmBfRiTlmwtz68sTSTmmjOgXTsyQ/Am1pDY7v4eHh/j6+ho8uDEyMlJKly6drG0ooU9Pqdy5c+vO/6VKldINKjh8+LBebS9//PGHNGzYUJUB9iLxK0InXqE0oV3o9u3bYmdnJw8ePJDNmzfLrVu3Ui1DrbYX1rmW2T6hZm6QiPErHZcoUUL+/PPPJNuOHz8u27dvl6dPn1pkwr6a5241cow+FGnV3bVq1RJHR0cpUaKE9O3bV9atW6doRdS0qJFjoOZkZ8wxIKKMYhEDJKZPny4BAQEiItKsWTP54osv9C5j9+7dUr9+/SQjMw3x5s0b6dWrl1hbW4tGoxEbGxvRarXSqVOnJI3/6Zk4cWKKAySePn2aIY3z6SUhJm4IMcS2bduMLuN9nTt3lgIFCsjmzZvl9u3bcvv2bdm0aZN4e3tLly5d9CpLre+tUKFCMn369DQvNN68eaPaBaySxotXr17JgAEDxM7OTiZNmqTX/mTE9yYSf9G0fft2GTp0qJQvX14cHBykatWqBv121XD79m0pXry4FCtWTKytraVKlSqSNWtWKVq0qN77f+HCBfHy8pKGDRuKra2ttGnTRooVKybZs2dXvPRh2bJlxdnZWZycnKRkyZJGzfD08OFDqV27tq7hI6Gjp3v37jJ06FC9ylIirWNSq9XK/fv3df9PuOHUR0Yck3FxcTJv3jzJnTu3rpEod+7c8vXXX+vdCK3WucRSE2NFzK9RNbV41D6W1KgrM0t631lmzUCZVly5cuVKs6PqzJkzin4r6c2unNLj/c4lNY8ljUYj+fPnlx9++MHgARHv+/vvv8XHx0dcXV11y3q7ublJ0aJF02wgTik2NTrptm7dKkOGDJFy5cqJvb29XgMm3d3d5cGDByISn1jxfjKFIYkVCYoVK5bicsMHDx4UV1dXvctLi7mdJ9WU3r6p9dutWLGirFq1KsW/9evXT9zc3BTXl2peByhhqs9o0KBBUrJkSdm5c6fs379fatWqJYGBgbq/79q1SwoWLJhuOWp+1omtW7dOsmfPLlqt1qDG7EGDBkm5cuVUG3h94MABqVu3rnh6eoqDg4P4+/vL7t27DSrLWEuXLhVra2txcnKS/Pnzm3SwpbFMdXyLiIwaNUqmTZsmIvGDIqytraVQoUJia2sro0aN0i9wBdLaNzV/J+vXr5fKlSvr7ic0Go1YW1tL5cqV9VphTs3PWq2Yjhw5It7e3snubQy5x6lRo4Z88803IpL0vrJ///7SoEEDvcoyFaX1/2+//Saurq5JZq7u37+/5MqVS6+ZYNVom3g//sTXvPv375esWbPqZgs0pWPHjomXl5d4enpKnTp1pE6dOuLp6SleXl5y7Ngxvctzd3fXrQSZ2MGDBw26rjSWi4tLion+V69e1SWhXL58We/JYYwREREh/fv3133eAwYM0Ps4en8CAR8fH6lcubKMGTNGnj9/rqiMIUOGpPjIkyePNG/ePMk2JYxtx82IpFa17Ny5M8l5ZOHChVKmTBlp37693gMKEs7fKQ280+f3f+nSJcmaNasULFhQunXrJt26dZOCBQtKtmzZ9FpRoEWLFpI1a1bJmTOntG/fXn788UeDky48PT2TrdwVExMjbdq0EV9fX4PKNMb7yWsJD30/60mTJqV4XTxhwoQk9wRKBu+pORHIihUr0nwopdYgmbJly+pWyko84PL06dOSPXt2xeV86PWSMQoUKCAPHz7U/TuzJpVJSdOmTcXGxkZKlCgh8+fPT7FN6N69e6LRaNIty5g+mPQGNhtyDvjQj0m1rpXUHHCnBrXaOV69eiUNGjQwqn8x8UpECZ49eyaNGzcWDw8PWbVqld73AO8PRilXrpxuMIo+n/2uXbtk8+bNIhL/nRctWlQ0Go1ky5ZNN7u0Enfu3JG6deuKRqMRW1tb3QC+evXq6VZf3b9/f6a1DZmCObZRpxRTRuUqGJM/oZb0ktgNHdzYtGlTadGihTx48ECcnJwkLCxMQkNDpVKlSnLgwAHF5bRv317mzp0rIiJTpkwRT09P6dWrl+TPn19atWqluJz79+9LYGCgaLVacXJyMrovJ3fu3LJjxw7d/xOu4w4ePKj4mkKtthfWuZbZPqFmbpCI8Ssdz5gxQ5o2bar3+5oDU+RhqJFj9KFIq+62traWvHnzyoABA2Tz5s26+zBjqJFjoOZkZ8wxIKKMohERgZnz9fXFiBEj0LNnT/zyyy8YPnw4bt68qVcZ7u7uePXqFWJiYuDo6AgbG5skf3/8+LFe5d26dQsXL17Ey5cvUa5cORQuXFiv1+fNmxd58+bFzz//DB8fHwBAcHAwunTpghw5cuD48eN6lZcerVYLX19fhIWFJfublZUV7ty5Ay8vL1Xf01ivXr3C8OHD8dNPP+Hdu3cAAGtra/Ts2ROzZ89GlixZ9C7TmO8tJiYGU6dORa9evZAnTx6939sQaX1vAHD48GF07doVdnZ2WLlyJcqXL2+SuJR69OgRgoODsX37dqxbtw5xcXGIjY3NlFhiYmKwYcMGnDt3Di9fvoSfnx86duwIBwcHvct69uwZFi5cmKSsfv36IWfOnIpeP3ny5DT/PnHiRMWxdOnSBffv38fSpUtRrFgxnDt3Dj4+Pti9ezeGDh2KS5cuKS5LibSOSa1Wi5IlS8La2hoAcP78efj6+sLW1jbJ806fPq1qTPp48eIFAMDZ2dmocoytAyxZeuclUzNVPGrWlffu3UP27NlViEoZpZ/RzZs3kTdvXmi12kyPq3nz5ihbtiymTJmS4mvPnTuHcuXKIS4uLt330IdGo8HVq1d112ZqW7RoEYKDgxESEoLo6GhUr14dgYGBCAgIQPny5aHRaAwqNyoqCmvWrMG5c+fg4OCA0qVLo3379smud9MyePBgHDhwAGFhYfDz80NgYCACAwNRvXp1ODo6GhTXs2fPEBoail9++QXr1q2DVqtFdHR0qs9fuXIl2rVrp7uuSUvXrl31iqVHjx44f/48goKCdHXAgQMH0KxZM0yaNAlDhgzRq7y0KPnNpXZsA/HH4fjx41WLR03p7Ztav90ZM2YgNDQUf/zxR4p/79u3LxYtWpRuOe9T6zogLab6jF6+fImePXtiy5YtiI2NRdWqVfHzzz/D29sbALBnzx48e/YMbdu2TbOcjPqsAeDvv//GqVOnULduXYPu3QDg6dOnCA0NRUhICEJCQnDp0iWUK1cOhw4dMqg8c5AjRw4MHDgQo0ePNlmdqxZTHd8pOXLkCI4cOYLChQujWbNmer8+PWntW0b8Tt69e4eHDx8CALJly6ZXnQ1kzGdtbEzFixdHsWLFMHLkSGTPnj3ZdU3+/PkVl3Xw4EE0atQInTp1wooVK/Dpp58iLCwMhw8fRkhIiNm1fQD63ZesXbsW/fv3x969e7Fs2TJs374dQUFBKFKkiF7vaWzbRGLe3t44efIksmbNqtsWERGBZs2aITw83ORtOQnXt3/99RcAoFixYujQoYNB9UmXLl1w+vRpLFu2DJUqVQIAHDt2DL1790b58uWxYsUKNUNPV/bs2TF79mx06dIlyfZVq1ZhxIgRuHfvHsLCwhAQEIAHDx5keDy7d+/WnVP8/f0BAIcOHcK5c+ewY8cO1KtXL8NjSFCrVi1Fz9NoNNi/f38GRxP/u9ZoNEit+yThbxqNxuS/kVKlSuGrr75C48aNceHCBVSoUAHDhg1DUFAQfH19sXz5csVllS1bFkWKFMHkyZORM2fOZOdvV1dXxWX9+++/+O6773D27FndvWn//v3h4eGhuIwE58+f110DhoaGwtraGoGBgVizZo3iMk6cOIH69etjyZIlaNOmDWJiYvDxxx/jr7/+wv79+5EjRw694zJGSEhImn8PCAhQ9f3MrQ1PqZYtW+LgwYOwtbXVtU0EBgbqXU86OjoiLCwMBQoUgLOzs67d/Nq1ayhevHia7RPv+5DrJUttn0hPz5490atXL1StWjXV54gIbt26le51qjF9MPr0ZetzvfwhH5NqXSupdS5Rm7HtHB9//DGCgoLQpk2bFO+7lPQvarVa3L17N1lfh4hg7Nix+OqrrwBAr+sbrVYLT09PDBs2DH369IGbm5vi16bn8ePHcHd3N6jt/K+//kJ4eDgAoGjRoihatKhqcZk7c7wOMFVMauVPmLovT6ls2bJh//79KF26NFxdXXH8+HEULVoU+/fvx7Bhw3DmzBlF5Tx+/BjR0dHIlSsX4uLiMGvWLBw+fBiFCxfGuHHj4O7urqicunXr4tatW+jZs2eK5yV9+3KGDx+O9evX47vvvkP9+vWRPXt2HD58GF988QX8/PwwadIkReWo1fbCOtcy2yfUzA0qWrQoVq1ahcqVK6N69epo2rQpRo8ejQ0bNmDAgAG4f/++3mVaClOct9XOMTLXc7cSaX3eUVFRCA0NRXBwMIKCgnD27FkUKVIEAQEBulwDT09Pvd/T2ByDjMgvAP67OQZElDHMfoDE0aNHUadOHdy9exfOzs548+YNcuTIgU2bNqFOnTqKy1H7BGisJ0+e4NNPP8WuXbswd+5chIeHY8GCBRgxYgQmT56sq/zVkl5Sc0oNIeYiKioKkZGRAICCBQsanFyjBmdnZ1y4cAEFChQwyfuld8Fpa2uLgQMHYtq0abCzszNJTOnZsmULgoODERwcjLCwMHh4eCRJAC1Tpkxmh/hByZEjB3bv3o0yZcok6+gpXbo0Xr58qer7pXVMpjfwI4E+A0DUULt2bWzZsiVZg+zz58/RsmVLk3Sqf0jMrVHVVPGoVVcGBwdjwIABuHDhgkqRpU+fz+jp06c4fvw47t+/nyyh7v0GsoyMKzQ0FFFRUWjYsGGKr42KisLJkyfTTR7Q93tLfB7NaGFhYQgJCdHVmW/evIG/vz9q1aqF4cOHG1TerVu38Pbt2yTbmzdvrlc5aiQjP3r0KMm+Xbp0Ce7u7qhRowa2bt2qVzxqiYuLQ5s2bfD48WPs3r0bhw8fRvPmzTF16lQMGjRI1fdS8psrV65ckv+/e/cO169fh7W1NQoWLJipgwnTkt6+qfXbtWSm/oyio6MRExMDJycng2M2Zwnnk6CgIN39hbu7uy6J2xJ5eHjgxIkTKFiwYGaHorcP+Rxgbte46THHzzpLliw4d+4cChUqpEp5165dw4wZM5J0ZI4aNQqlSpVSpXy16XsMff/99xg6dCg8PT0RFBSk2udmiNjYWBw6dAilS5dOdt8cHR2Ne/fu6ZWwZ4x3797B19cXv/32G4oVK6ZKmU+fPkXXrl2xY8cOXefeu3fv0KJFCyxfvjzN5C0PDw+Eh4cjW7Zs6SZlKZ18Z+rUqZg+fTp69+6NihUrAohP4l66dCm++OILjB07FvPnz8cff/yBvXv3Kt9RA5UrVw4NGjTAzJkzk2wfPXo09uzZY7bXpak5f/684ueWLl06zb9nVFKrGpycnHDx4kUUKFAAkyZNwsWLF7Fp0yacPn0ajRs3xt27dxWXpeb5OzQ0FIsWLcK1a9ewadMm5M6dG6tXr4a3tzeqV6+uV1kigjNnziAoKAhBQUHYvXs3RAQxMTF6lbN//360bNkSP//8M5YtW4aIiAjs37/fYhMm9KFv3ZTQVWjo5A0AEBkZieXLlyMyMhILFiyAl5cXdu7ciXz58qFEiRJ6lWXsIBkfHx8sXrwYdevWTdLes2rVKsycOVPR52JO9VJG1EmAeu0TQ4cOTXG7RqOBvb09ChUqhBYtWhg0YMoQt27dQvbs2ZP1m8XFxeHvv/9Gvnz5FJdl6j6YtJjTMQlYxrWSGgPu1GRsO0eWLFmwe/duvevVxLp3745vvvkm1QlENm7ciEWLFun6zvz8/ODj44NNmzalWubXX3+NAwcO4MCBA7Czs9Ml65nDoJT/KnNs5zBVTGrkT2RGX55S7u7uOH36NLy9vVGwYEEsXboUtWrVQmRkJEqVKoVXr16ZNB5HR0ccOXJEtRyQt2/fol+/fli+fLluMLqVlRXat2+P5cuXw8rKSnFZxrS9sM798Non7ty5g2nTpmHhwoV6vW706NFwcXHBF198gQ0bNqBTp04oUKAAbt26hSFDhiSL90NiivO2mjlG5nzuVkKfz/vFixc4ePCg7pry3LlzKFy4MC5evKj3+6qRY6DWZGf/9RwDIsoY6mbhZ4CVK1eiefPmupt0Ozs7tG3bFitWrNBrgIRaAyBiY2OxYsUK7Nu3L8XkQaWJtu7u7ti4cSO++OILfPrpp7C2tsbOnTv12ie1jB8/Pt2EmsePH5us4fJ9WbJkSbfDKj1qfW+1a9dGSEiIyQZIpOfPP/9EzZo1U/376dOnMWHCBPz2228mi+mzzz5DzZo10adPHwQEBJhF8sLKlSuRLVs2NGnSBAAwcuRILF68GMWLF8e6devS7cRUs3NVbVFRUSmOvH38+LHJB82YeuCDUsHBwcku5oH4RI/Q0FC9ylLrXALEzxo3Z84cXL58GUD8jKsjRoxAjRo19IrJ1K5fv673bLIZLWGVoYykRl35yy+/YNy4cdixY4fa4alix44d6NixI16+fAkXF5ckjWsajUb1ARJpSe93kCVLFkUJf127dtVrNpBOnTrBxcVF8fONUbx4cRQvXhyff/45/v33X3z//ff49ttvsWvXLr0GSFy7dg2tWrXChQsXksxgmkDfmUxjY2Px7t07vHnzBtHR0Xjz5g2uXLmi+PWlSpXC5cuX4e7ujpo1a6J3794ICAhQXD/GxMQgNjY2SR127949LFq0CFFRUWjevLlBHYBarRbr169HkyZNULt2bZw/fx4zZsxA//799S5LDSnN4vT8+XN069YNrVq1yoSIlEmvDlDrt6umcuXKpdhZkDhJo1u3bopnLE6PqT8je3t7xc+1JAMHDkySKJBwPgkMDFR0f5FRyUNq6Nq1KzZs2IAvvvjCpO+rhow+vn/99Vc0atQINjY2+PXXX9MsS98BgOkxx2vctJjj+bZ27dqqJdjWrl0bgYGBWLJkSZLtT548Qe3atS1ukHtqCYOenp7w8/PD999/r9s2b968VMvJqLYJKysr1K9fH5cvX07WGW9vb2/SxG8bGxu9ZvRWws3NDdu3b0dERITu/rtYsWKKjtX58+fr2qS//vprVeIZN24cvL29sXDhQqxevRpA/GyES5YsQYcOHQDEt619/vnnqrxfei5fvoyNGzcm296jRw+99/nkyZPYuHFjip2qW7ZsMSZMxcqWLZtk1Ye0rgHSu1cy9aAHfdja2uoSn/7880/d/bqHhweeP3+uV1mVK1dGRESE0efvzZs3o3PnzujYsSPOnDmDN2/eAIif9W/69OmprsT0vnnz5iE4OBgHDx7EixcvUKZMGV1bsyFtZrVr18aqVavw0UcfoVixYggJCUG2bNn0LkctoaGh+PHHH3Ht2jX88ssvRg0iUcuqVaswe/ZsXL16FQBQpEgRjBgxAp07d9arnJCQEDRq1Aj+/v44cOAApk2bBi8vL5w7dw7Lli1LM7E2JaVKlUJMTAzevn2L6Oho7N69Gxs2bFCc1Ny7d28MGjQIP/30EzQaDf79918cOXIEw4cPV7wqgjnVSxlRJwHqtU+cOXMGp0+fRmxsrG6G9vDwcFhZWcHX1xfff/89hg0bhoMHD6J48eKqxZ8ab29v+Pr64tdff00yOP3Bgwfw9vbWq71MrT6YGTNmIHv27OjRo0eS7T/99BMePHiAUaNGpVuGOR2TgGVcKxl7LlGLse0cCfLmzWt0+3V6K019/PHH+Pjjj3X/P3v2bLrH3eDBgzF48GAAwIULFxASEoJdu3ahf//+8PLywt9//21UzEoMHToUX375JbJkyZLqPViCtO67PhTm2s5hiv48Y/MnMqIvLzY2FvPnz0/1fkmf9smSJUvi3Llz8Pb2RuXKlTFr1izY2tpi8eLFek/+FRcXh4iIiBT7vNP6DBPz9fXF69ev9XrftNja2mLJkiWYMGECLly4gJcvX6JcuXIoXLhwmq9Tq+0lAetcy2yfuHTpEoKCgmBra4uPP/4Ybm5uePjwIaZNm4ZFixYZNEFe4gEQn3zyCfLly5ehKx2bm4w+b6uVY2TueRhKKf28s2TJAg8PD3h4eMDd3R3W1ta684pSauYYGJtfADDHgIgyjlmvIPHmzRvkzJkTa9asQaNGjXTbQ0ND0bBhQ9y7d0+vmTLVmL2mf//+WLFiBZo0aZLiktPz589XHM+3336L0aNHo2XLljh16hSsrKywdu3aDJlhP62RhoGBgVixYkWqSf9btmxBv379cOfOHdXjSktUVBRmzpyZaiLytWvXFJel1ve2aNEiTJ48GR07dkT58uWTrWahdpKGkhGiu3fvxt69e2Fra4tevXrBx8cHf/31F0aPHo0dO3agQYMGijugPlRFixbFDz/8gNq1a+PIkSOoU6cOvv76a/z222+wtrZOt5NWq9WmeEGYUmerkotENRtBGjdujPLly+PLL7+Es7Mzzp8/j/z586Ndu3aIi4vTu+MpPWkdk/fv309zlvaYmBicPn1at2RkRktIHilbtiz279+fJHE9NjYWu3btwo8//ogbN24oLlOtc8nPP/+M7t27o3Xr1kmWiNy6dStWrFiha3Sg9Gm1Wmi1Wr1nENSXGnXl9u3bUbVqVZOv2KR0toEiRYqgcePGmD59ulFLHqod14fo/v37uhkdgoODER4eDhsbG1SpUgW1atXSqzGoWbNmsLKywtKlS+Ht7Y1jx47h8ePHGDZsGObMmaM4gSSlTrqEmb5KlSqleAbJ7777DgEBAShZsqTifUise/fusLW1xY8//gggfgaMEiVKIDo6Gjlz5kRYWBi2b9+Oxo0bp1tWSkmEL168QPv27dGkSZMkjbpqDnA05ti+cOECmjVrplfdRGkbM2YMfvjhB5QqVUp3DXLixAmcP38e3bp1Q1hYGPbt24ctW7agRYsWmRwtJWjbtq3uHJTW+SS1WQwTL6e7YsWKNM9hpl5NcuDAgVi1ahXKlCmD0qVLJ+us/i900qcm8cpPWq021eclzB5H5mXx4sWYOnUqevTogVKlSiU7tvVpL9FqtciaNSuqV6+ONWvW6K5N7927h1y5cpnl959W/a90EJ5Go0lz8Efiton0ytH3M6pQoQK++uqrTJm45X3Tp09HeHg4li5davAKu+aaHBUTE4Pp06ejR48eyJMnj8neNy158+bFvHnz0LZt2yTbN27ciOHDh+PWrVuKylm/fj26dOmCBg0aYM+ePahfvz7Cw8Nx7949tGrVKt1EPLUkXvXhzJkzGD58OEaMGIGqVasCAI4cOYK5c+di1qxZaNmypeJy1UhqVVPz5s3x9u1b+Pv748svv8T169eRO3du7NmzB/3790d4eLjisrZu3Ypx48ZhxIgRKZ6/ld4rlStXDkOGDEGXLl2SzLB+5swZNGrUSPGqFhUrVtRdB9aoUQOurq6K9wUAWrduneL2o0ePolChQkkGR5hq4E6CxINIVq9ejbCwMPj4+GDhwoX4448/VG/DV3JvOm/ePIwfPx79+/fXtVEePHgQ3333HaZOnYohQ4Yofr+qVauibdu2GDp0aJJj4Pjx42jdurXi5NjEg2SeP3+OMmXKJDkm3N3dFZUjIpg+fTpmzJihG1BkZ2eH4cOH48svv1S8Xx9yvZQWfdsnvv76a4SGhmL58uW65O1nz56hV69eqF69Onr37o0OHTrg9evX2L17dwZGHk+r1aJ169YICgrCxo0bddc49+7dQ86cOZP1N6ZFrT6YAgUKYO3atahWrVqS7ceOHUO7du1w/fp1ReV8yMekmtdKap1L1GJsO0eC33//Hd9++y0WLVpkssn8lLZ1Jqz+FBwcjKCgIN1gx1KlSqU4GEtttWrVwtatW+Hm5pbmPVh6912UcUzVnwcYlz+REX15EyZMwNKlSzFs2DCMGzcOY8eOxY0bN7Bt2zZMmDABAwcOVFzW7t27ERUVhdatWyMiIgJNmzZFeHg4smbNig0bNqB27dqKyjl69Cg6dOiAmzdvJmtn0KddYc+ePZg8eTKmTZuW4v2EkkFdatRLarW9JMY617SMbZ/49ddf0aZNG905xsfHB0uWLMHHH3+M8uXLY/DgwamuxkspM8V5W60co8zKw1BTWp93XFwcTp48qbvOOnToEKKiopA7d27UqlVL99Bnsg81cgzUyi8AmGNARBnHrAdIPHz4EH/88Qc6deqUrHP8559/Rt26dZEjRw5FZb0/e83ly5fh4+ODmTNn4uTJk4obsLJly4ZVq1YpOmGmpWHDhjh58iQWLVqENm3a4PXr1xg6dChWrFiByZMnY+TIkUaV/760Gi+aNWuGkJAQzJ49G59++qlu++PHj9G3b19s374dEyZMwJgxY1SNKT3t27dHSEgIOnfunGIisj5LFan1vZk6SSO9Rqdly5ahd+/e8PDwwJMnT5A1a1bMmzcPAwYMwCeffIJBgwaptuSfPmJjY7Ft27YkM+O3aNFCryUP1eTo6Ii//voL+fLlw6hRo3Dnzh2sWrUKly5dQmBgIB48eJDm69XuXFWzEeTixYuoU6cO/Pz8sH//fjRv3hyXLl3C48ePcejQoSSzI6khrWPSysoKd+7c0d10lCpVCn/88Qfy5s0LwPTJLAnJIwBSTCBxcHDAt99+m6xzOy1qnUuKFSuGPn36JOtknDdvHpYsWaL36O7/MlMl2ZtrXamE0s8oS5YsuHDhgkGzZ2RkXB+Svn37Ijg4GFeuXIG1tTUqVaqEwMBA1KpVC9WqVTNoJvhs2bJh//79KF26NFxdXXH8+HEULVoU+/fvx7BhwxR3PintpMtoRYoUwcKFC1G/fn0A8Y0h06dPR1hYGFxdXTFq1CgcP34cQUFB6ZaVUhLh+7PJJgx+VLNuMubYPnjwIJo1a4YnT56oFs9/Xe/evZEvX75kM4ROnToVN2/exJIlSzBx4kT8/vvvOHnyZCZFSYayxLokvc46Jec3InNkbHtJ4hVEtFotzpw5g08//RSvX7/Gjh07kC9fPosdIKGWxG0T6UnoDEsvwSrBrl27MGbMGHz55ZcpTghiqlXWAKBVq1bYt28fnJycUKpUqWSxKElozqjkKDVm13RycsLFixfNZnXaKVOmYP78+Rg9erQuYfPQoUP46quvMHToUMWzrJcuXRqffvop+vXrp0uM9vb2xqeffoqcOXNi8uTJGbkbKapUqRImTZqUrA3njz/+wPjx43Hq1CnFZamV1KqWW7duoW/fvrh9+zYGDhyInj17AgCGDBmC2NhYfPPNN4rLUqu929HREWFhYShQoECS5Phr166hePHiqs++mpru3bsrfq6pBu4kUGsQiVJK6iZvb29Mnjw52aqhK1euxKRJk/Q6tp2cnHDhwgV4e3sn2b8bN27A19dX8TFg7CCZ9719+xYRERF4+fIlihcvrteka4D51ktq1Elp0bd9Infu3Ni7d2+y1SEuXbqE+vXr459//sHp06dRv359PHz40Oj40pPQV7FmzRqMGTMGs2bNwsCBAw26nlSrD8be3h6XL1+Gt7d3ku36nifN9ZgEzOtaSe1ziamkd+52d3fHq1evEBMTA0dHx2SJyBmxSqaS+qRZs2Y4dOiQbjBKYGAgAgICULNmzWSr1NF/l6na8cwxf6JgwYL45ptv0KRJEzg7O+Ps2bO6bUePHsXatWuNKv/x48fprqL7vrJly6JIkSKYPHlyirk4Ss+bCfcT779en74Xcx3gxDrXtIxtn6hUqZJuEoGlS5di6NChKFGiBH766SdUrFjR4LhSW+k48Srl71/ffShMcd42txyjzJTW5+3i4oKoqCjkyJFDNxgiMDDQqHwwNXIMzCW/APgwcgyIKGMYNszVRLJly5asYTZBp06d9Cpr9OjRmDp1qm72mgS1a9fGwoULFZdja2tr9HLTQHwC+fnz55ErVy4A8Ym6P/zwA5o2bYpevXqpPkAiLTt27MBPP/2EoUOHYuvWrVi6dClOnDiBzz//HHny5MGJEycypSLbuXMnfv/9d93MRcZQ63vTZ1YZU1iwYAG++uorjBgxAps3b0bbtm3x/fff48KFC5k20jsiIgKNGzfGP//8o1tKecaMGcibNy9+//131RP2lXBycsKjR4+QL18+7NmzRzc6397eXtGSj4lH2bZt2xbffPNNks7V0qVLI2/evBg/fryiARJr1qzBkiVL0KRJE0yaNAnt27dHwYIFUbp0aRw9elSvARIlS5ZEeHg4Fi5cCGdnZ7x8+RKtW7dGv379kDNnTsXlqOH9QQg3btxItgScKcfkXb9+HSKim6nM09NT9zdbW1t4eXklGbSjJHFErXPJtWvXUlxysXnz5vjiiy+MLp/UZ651pZoaNGiAkydPmmyAxH/RmTNn0LJlS9SqVQv+/v7prtSh5LwUGxuru7bNli0b/v33XxQtWhT58+fXa+nKX375RfFz0/P333/j119/TXGVpPRmwPnnn3+SLJW8b98+fPTRR7rG+K5duypOYjF1kpI+3k9YEhHcuXMHq1evTrJyHhlv48aNKSa/tWvXDuXLl8eSJUvQvn17s5mlk9TXpUsX1KpVCzVr1syUe5H3cQAEfaiMbS9p2bKlbgURAMiZMydCQkLQvXt3VKxYEVu2bFHlXszcPH/+HPv374evry98fX3TfK4+M4AlOHv2rKJku4Q2jubNmydbOdPUHT1ubm746KOPjCoj8blWrfOuWrNr1qlTByEhIWaTgDB+/Hg4Oztj7ty5ugH/uXLlwqRJk/Rqn4qMjESTJk0AxLedREVFQaPRYMiQIahdu3amDJBISNR+n7e3t96d+3fv3k2xnc3T09Pkqy4DQL58+fDbb78l267P6tYJ1LpvypEjByIiIpId2wcPHjSoneHVq1cp3lOmNzNf4vvF169fIy4uTpfIlDBBTbFixdCgQQO9YzLWlStXUkxWcnV1xdOnT00eDwDcuXMn2cAfAKhWrZrex7abmxvu3LmT7Hd35swZ5M6dW3E5J06cwNOnT7Fs2TJs27YNAFCiRAn06NHDoARnW1vbZEn7+jDHekmtOglQr33i2bNnuH//frLP+sGDB3j+/DmA+M/y/d90Rkn4XIYMGQJfX1+0b98eFy5cwIQJE/QuS60+mLx58+LQoUPJfiOHDh3S9RUrYY7HJGB+10pqn0vMxfz58/VKgDYVX19ffPrppxY1GIU+XOaYP3H37l2UKlUKQHzewrNnzwAATZs2VTwoPS0eHh56v+bq1avYtGmT0W0tatQjGVEvJaZP20tirHNNy9j2iStXrmDt2rVwcnLCgAEDMHz4cMyfP9+owRFAfJtlSiu6Jk6Qrl69OrZt22byFao+BOaWY2SuZs+ejVq1aqFIkSKqlalGjoGa+QUAcwyIKGOY9QAJIL4RW0R0CWQ3b97E1q1bUbx4cd2oLyUuXLiQ4shrLy8vvWYrGTZsGBYsWICFCxca1QCxd+/eFLc3adIEFy5cMLhcQ/Xo0QN169ZFly5dUKRIEcTFxWHs2LH44osvMm3Wf3d3d4Nu5lKi1veWWHR0tEEzPaspMjJSt8Rc69atYW1tjdmzZ2fqMngDBw5EwYIFcfToUd339+jRI3Tq1AkDBw7E77//bvKY6tWrh169eqFcuXIIDw/XdfxfunRJ7xs+NTpX1W4EcXV1xdixY/V+XWYwZcNtQvKI0kQdJYkjap1L8ubNi3379iVrdPrzzz91o+HJ/JhjXammJk2aYMSIEQgLC0txGdzmzZtnUmQfjiNHjuj1fCXnpZIlS+pmZ61cuTJmzZoFW1tbLF682KAklLCwsBQbHZR+//v27UPz5s11S1aXLFkSN27cgIjAz88v3de/P3jx6NGjmD17dpK/v3z5UlEshiQRmsr7iUtarRaenp7o2rWrWa5EY8ns7e1x+PDhZHXu4cOHddfycXFxmX5dTxnH1tYWM2bMQM+ePZE7d27dbDYBAQFJGktNZdWqVahYsWKymeqio6OxcePGVCeJ+C/at28f9u3bl+JMaD/99FMmRUUZJfF3nHCvZWdnh7Vr12Lq1KmoV6+exdz3puXjjz9GzZo10b9/f7x+/RoVKlTQXSutX7/e6I53Q5nT4C1Tz+iu1GeffYYKFSrg999/T3F2TaUaNWqE0aNH48KFCymu1mHq+66EQQxDhgzBixcvACDJ5EJKubu7616fO3duXLx4EaVKlcLTp0/x6tUrVWNWqlixYpgxYwaWLl0KW1tbAPEzyc+YMUPvGWPVSmpVS8IA0ICAAKMnOUi4b0rpXlCj0Si+r+rduzcGDRqEn376CRqNBv/++y+OHDmC4cOH69Xe+eDBA3Tr1g27du1K8e/6JH63aNECrVu3xmeffYanT5+iSpUqsLGxwcOHDzFv3jx8/vnnistSg9qDSNRQqFAhbNy4MdmELRs2bND7Wrldu3YYNWoUfvnlF2g0GsTFxeHQoUMYPnx4mte4165dS7L/p06dQoMGDWBvb49KlSoBiE+EmDZtGvbs2ZNm20Lr1q2xYsUKuLi4oHXr1mnGq2TGX8A86yW16iRAvfaJFi1aoEePHpg7d64uCe3EiRMYPny4blKp48ePq5rQo1SjRo1w+PBhNG/eHMePHzeoDDX6YHr37o3Bgwfj3bt3qF27NoD4e56RI0di2LBhissxx2MSyPxrJTXPJeasW7dumR1CihK332ZW/3l65/3ElNYBZJnMMX8iT548uHPnDvLly4eCBQvqzkMnTpyAnZ1duq/PiGucypUrIyIiwugBEgEBAUa9PiOo1fbCOtey2idevHihWwHVysoKDg4Oqtxn7d27F2PHjsW0adN01xTHjx/H+PHjMW7cOLi6uuLTTz/F8OHDsWzZMqPfj5Izx8Ghpvbpp5+qXqaaOQbG5hcAzDEgooxj9gMk3m/Erly5skGN2MbMXvP+Tcb+/fuxc+dOlChRIlnyoD431KGhofjxxx8RGRmJTZs2IXfu3Fi9ejW8vb1RvXp1xeWo5a+//kJkZCQ8PT1x9+5d3ZJBmeXLL7/EhAkTsHLlynRnWE5JRnxvsbGxmD59OhYtWoR79+4hPDwcPj4+GD9+PAoUKKBbztxUXr9+rftsNBoN7OzsTL5qwPtCQkKSDI4AgKxZs2LmzJmqrAZiiO+++w7jxo3D7du3sXnzZmTNmhVAfANp+/bt9SpLjc5VYxtBEqtZsyYCAwMRGBiIatWqMbkvA2TEuWTYsGEYOHAgzp49m2SJyBUrVmDBggXqBE4ZwtzqSjX17t0bQPwSpu/j8oDma9y4cYiKigIQ/901bdoUNWrUQNasWbFhwwbF5Vy7dg2tWrXChQsXki0RCShPQhkzZgyGDx+OyZMnw9nZGZs3b4aXlxc6duyIhg0bpvv6smXLYvXq1ZgxYwZCQ0Nx7949XacxEN+5YUgC0sqVK5EtWzbdrLYjR47E4sWLUbx4caxbt87kDR2cecJ0BgwYgM8++wynTp1KkqSxdOlSXRLQ7t27UbZs2UyMkjLS0qVLAcTPHnPgwAGEhIRg7ty5+PTTT5EzZ078/fffJo2nW7duyJIlC1asWJGkM+7Zs2fo3r07B0j8v8mTJ2PKlCmoUKGC0UlfZDpRUVEICQlJsTNEn5no358VbNy4cShWrBi6du2qSpyZ6cCBA7rkuq1bt0JE8PTpU6xcuRJTp07NtAES5pjQYG7Uml2zb9++AFKe9Swz7rsST07k7OyMmzdvYtmyZXpPTlSzZk3s3bsXpUqVQtu2bTFo0CDs378fe/fuRZ06dTJwD1K3aNEiNGvWDHny5NGtOnD+/HloNBrs2LFDr7LUSmpVi5oDQNW6Fxw9ejTi4uJQp04dvHr1CjVr1oSdnR2GDx+OAQMGKI5n8ODBePbsGY4dO4bAwEBs3boV9+7dw9SpUzF37ly99u306dO65O9NmzYhe/bsOHPmDDZv3owJEyaYfICEWoNI1DR58mR88sknOHDggK7t/tChQ9i3bx82btyoV1nTp09Hv379kDdvXsTGxqJ48eKIiYlBx44dMW7cuFRft379ekRGRmLJkiXQarUYPHgwmjVrhiVLlsDaOr4LMyYmBr169cLgwYNx4MCBVMtydXXVHbsf8gzmatVJgHrtEz/++COGDBmCdu3aISYmBgBgbW2Nrl276n6Hvr6+uvuzjBYQEKDrvwGA4sWL49ixY2jdurWiGWjPnz+PkiVLQqvV4vz582k+N72VbRKMGDECjx49Qt++fXXXyvb29hg1atQHMVlGZl8rqXkuMWcBAQHo2bMn2rZtCwcHh8wORycuLg7Tpk3L1P7zD/m8T/oxx/yJVq1aYd++fahcuTIGDBiATp06YdmyZbh16xaGDBmS7usz4hpnwIABGDZsmG5ix/f7vNOq3zKinlSTuba9qCWz69yMokb7xO7du3W/kbi4OOzbtw8XL15M8hx9B34MGjQIixcvTrLyXp06dWBvb48+ffrg0qVL+Prrr9GjRw+9yiXKbGrkGKjVpgQwx4CIMpCYuaxZs8rFixdFRGTJkiVSunRpiY2NlY0bN4qvr6/icoYNGybVq1eXO3fuiLOzs1y9elUOHjwoPj4+MmnSpDRf261bN8UPpTZt2iQODg7Sq1cvsbOzk8jISBER+fbbb6VRo0aKy1FKo9FIsWLFUvzby5cvpXfv3mJrayuTJk2Sd+/eye+//y65c+eWChUqSFhYmOrxKFG2bFlxdnYWJycnKVmypJQrVy7JIz0Z8b1NnjxZfHx85OeffxYHBwfd97Z+/XqpUqWKwfuamrS+t4S/T5s2TRYsWCALFiwQe3t7GT9+vO7/CQ9Tcnd3l0OHDiXbfvDgQXF3dzdpLBnh2LFj4uXlJZ6enlKnTh2pU6eOeHp6ipeXlxw7dkxRGaNGjZJp06aJSPyxY21tLYUKFRJbW1sZNWqUXvF8+eWXUq9ePcmSJYvY2dmJv7+/jB07Vvbs2SNRUVF671960jomtVqtREREyLNnz+Tp06fi7Ows586dk2fPnsmzZ88kPDxctFqt6jGpJbV9y4hziYjIli1bxN/fXzw8PMTDw0P8/f1l27Ztau3Of0Z650m1mGtdqYSpPiN93bhxQ/7555/MDsOsGfrdPXr0SOLi4vR6TdOmTaVFixby4MEDcXJykrCwMAkNDZVKlSrJgQMHFJfj5OQkERERIiLi5uamu44/e/as5M+fP93XBwcHi4ODg/j4+IiDg4P06NEjyd8///xz6dKli/Id+39FihSRffv2iYjI4cOHxcHBQX788Udp1qyZtGrVSu/y0sJj2/z8/PPPUqVKFXF3dxd3d3epUqWKrFmzRvf3V69eyevXrzMxQjKUPufJqKgo2b17t4wePVqqVKkitra2UrZs2QyOMDmNRiNz584VBwcHmThxom773bt3zfpa2dRy5Mghq1atyuwwSA+nT5+WHDlyiIuLi1hZWYmnp6doNBrJkiWLeHt761XWjRs3UryWuXjxoqxYsUKtkFWl9Hxkb28vt27dEhGRzp0769oAbt68KVmyZMm0uBJERUXJ5cuX5dy5c0kepvbLL79I27ZtpXLlynq3B2aUWrVqyc6dOzPt/TNKvXr15IcffhARkSdPnoiXl5fkyZNH7O3t5fvvv1dczqNHj3TXwLGxsTJjxgxp1qyZDB06VB4/fpwhsSvx8uVL+fHHH2XIkCEyZMgQWbx4sbx8+VLvcuLi4mTkyJFib28vWq1WtFqtODo6yuTJkzMgauX+/vtvWbt2rXz66afi6+srWq1WcufOrVcZ798LXrp0yaB7wQRv3ryRS5cuybFjx+TFixd6vz5Hjhy6NlZnZ2e5cuWKiIhs375d/P399SrLwcFBbt68KSIibdu21fUD3bp1SxwcHPSOzVhxcXEydepUyZIli2g0GtFoNGJvby/jxo3LkPdTWgecPHlSOnbsKH5+fuLn5ycdO3aU06dPG/y+t27dkt9//102bNgg4eHh6T4/OjpaevfuLQ0aNBCR+Lry8uXLyZ536dKlTPneRMyvXjLnOunFixe66wdDzgHmQqPRyL1793T/1mq1ut9t4och93AvXryQ48ePy4ULFyQ6Otqg+MztmBTJ/OPSEs4lSqR37h40aJB4enqKi4uL9OrVS44cOZLpMYmYvv+cLJOp+qrMMX/ifYcPH5a5c+fKr7/+mmkxpFavKanfMrKeVIOabS+sc03H2PaJlI5BNY5Je3t7uXDhQrLt58+fF3t7exGJb8s05+sLQ5nivG3pOUZqMoecDn1zDNTKLxBhjgERZRyzX0Hi1atXumWz9uzZg9atW0Or1aJKlSq4efOm4nJSmr0mNjYWHTp0SHP2GiBjlk6bOnUqFi1ahC5dumD9+vW67f7+/pg6darq73f9+vVko74TlCxZEs7Ozjhy5IhuWaLGjRvj4sWL6N+/P/z8/DBp0iSMGjVK9bjSkrDsrqEy4ntbtWoVFi9ejDp16uCzzz7TbS9Tpgz++usv1d8vre8NAPLly4clS5bo/p8jRw6sXr06yXM0Go1eMzUaq2nTpujTpw+WLVumW2Lu2LFj+Oyzz0y+DN/7Xr16leJMlvrMXFCpUiVcu3YNa9as0X3nn3zyCTp06JBs2cHUzJw5U/fvTz75BPnz58fhw4dRuHBhNGvWTPc3Pz8/+Pj4YNOmTamWlXD+iomJwYkTJxASEoLg4GDMmjULWq0W0dHRivdNibSOSRFJskS2iKBcuXJJ/m+JM79m1PKZrVq1QqtWrTKkbFKfudaVSqRXl6TEFMtgczR9xkm8ipNSR44cwf79+5EtWzZotVpotVpUr14dM2bMwMCBA3HmzBlF5WTJkkVXz+bMmRORkZEoUaIEAODhw4fpvj4gIACnTp3Cnj17kCNHDt1S2AnKli2ru74AlNWVAHD79m3dbDrbtm1DmzZt0KdPH/j7+yMwMFDRvinFY9v8dOzYER07dkz17+Y04x6p74svvkBwcDDOnDmDYsWKISAgAKNHj0bNmjXh7u6eKTF16tQJ1apVQ6tWrXDx4sVk93AUv0pf4lm5yPwNGTIEzZo1w6JFi+Dq6oqjR4/CxsYGnTp1wqBBg/QqK7W6tESJErrrCnOj9Jo7b968OHLkCDw8PLBr1y5dm+CTJ08ydUXIBw8eoHv37ti5c2eKfzflrIHffPMNxo4di27dumH79u3o3r07IiMjceLECfTr189kcQBIMhOmMbNrJpbSin0JNBqNyWeRf3+G/Rw5chg0w37iexCtVovRo0dnSLz6ypIlC/r06WN0ORqNBl999RXGjx+Py5cvw8HBAYULF9Z7JVi1ubu7I2vWrHB3d4ebmxusra3h6empVxnv3wtaWVkZdC+YwNbWFsWLF9frNYlFRUXBy8sLQPz+PXjwAEWKFEGpUqVw+vRpvcoqVKgQtm3bhlatWmH37t262Xnv378PFxcXg2M0lEajwdixYzFixAhERETg5cuXKF68OJycnEweS2Lly5fHzz//bNBrhw4dii+//BJZsmTB0KFDk/396NGjun+nNDMtANjZ2WHx4sVYu3YtAMDFxQW3bt2Cr69vkufdvn1b11eoxLp161JdPXrEiBGYPXu2onLMpV7KiDopIzg5OWXq+yf4448/YGVlhQYNGiTZvmfPHsTGxqJRo0Zpvv769eu686naq4A6OTnpVrg0hLkck4B5XStl1LnE3Hz99deYM2cOfv31V6xcuRI1a9ZEoUKF0KNHD3Tu3BnZs2fPlLhM3X+uRExMDIKDgxEZGYkOHTrA2dkZ//77L1xcXDK97qWMZY75E++rWrUqqlatmmnvDyiv31LqgzGknlTal6MGtdpeWOdaVvtEXFycXu+n9JgsX748RowYgVWrVumO+wcPHmDkyJG6a7qrV68ib968er0/xftQc4wslb45BmrlFwDMMSCiDJSZozOUKFWqlCxYsEBu3bolLi4ucvjwYRGJn9Ume/bsepd38+ZNvWaveV+tWrXkyZMnybY/e/ZMatWqpbgcBwcHuX79uojEj4JLmEkhMjJS7Ozs9I7LGKNGjZI3b96k+vctW7YY9FmbE7W+N3t7e7lx44aIJP3eLl26lCEz/VmiJ0+eSPPmzUWj0Yitra3Y2tqKVquVli1bytOnTzMlpvv370vjxo11M7y9/zBX+owQvnLlivz444/Srl07yZkzp3h4eEjLli0zOMKkgoODFT3MlZLPW61zCanHVCPp/wt1ZUxMjEyZMkVy5colVlZWujpu3LhxsnTp0kyO7r/JlDNFuLm5ybVr10RExMfHR/bv3y8iIhEREXrNetKiRQtZvHixiMSv4FaoUCGZOnWq+Pn5SZ06dVSPW+ln5OnpqZsBs2zZsrpZySMiIngN9x/w5MkTWbJkiYwZM0YePXokIiKnTp2Sv//+O5MjI2MpOQdoNBrx8vKSGTNm6GYgzkxarVY3w9rNmzelTJkyUrZsWTl69KhZ35uY2siRI2XKlCmZHQbpwdXVVf766y/dvxNWWDt69KgULVo0M0MzK999951YW1uLm5ublClTRmJjY0VE5JtvvpHAwEDV30/ptVKHDh3E399fTpw4IVmyZJE9e/bI6tWrpWjRovLbb7+pHldaihYtKmvXrhWRpG1v48ePl379+pk0lrRmwtRnds3EypYtm+RRokQJcXR0FBcXl0yZgVLNGfZjY2PlypUrEhoaKiEhIUkemWXVqlXi7+8vOXPm1LXpzps3T+8VPH/66Sd59epVRoRokDFjxkjVqlXF3t5eypUrJ4MHD5Zt27YZtFqHWveCaqlQoYLs2rVLRESaNWsmnTt3lr///ltGjhwpPj4+epX1yy+/iI2NjWi1WqlXr55u+/Tp06Vhw4aqxm2OUlvd8NmzZ0n+ndYjPYGBgbq20sDAwFQf+rSbDhgwQPLkySPr16+XW7duya1bt2TdunWSJ08eGTRokOJyXF1d5Y8//ki2ffDgwZIjRw7F5ZhLvZQRddKHrFSpUvL7778n275z504pXbq0XmVNnz5dli1blmz7smXLZObMmWm+tlWrVrrfUqtWrdJ8KGUux6SIeV8rqXUuMTV924Pv3bsnX375pdjb24uNjY20aNFCN8OtKWMyt/7zGzduiK+vrzg6Oibp6xg4cKB8+umnJo+H4pnDzNimtn379nQfv//+u5w6dSrNPsjEHj58KH379pVixYpJ1qxZdasmJzzUptb3ZsrvX622F9a5pmXqFQCVHpN//fWXFC1aVGxtbaVgwYJSsGBBsbW1FV9fX11/w9atWz/I1ZBN8bu19BwjNVliPalmmxJzDIgoo5j9ChITJkxAhw4dMGTIENSuXVs3knrPnj1JRg2m5+DBg6hevTry5cuHfPnyGRxPcHBwstnngfiZlkNDQxWXkyNHDkRERKBAgQLJ4vTx8TE4PkMkns0+Ja1atULNmjVNFE3GUOt7K168OEJDQ5PNZrhp0ya9jscPmZubG7Zv346rV6/qZgUpVqyYbkRlZhg8eDCePXuGY8eOITAwEFu3bsW9e/cwdepUzJ07N93X//rrr2jUqBFsbGzw66+/pvlcU6+S0aFDB4SEhODNmzeoWbOmbkbc0qVLm3wkdUBAgEnfLzMYcy7x8PBAeHg4smXLBnd39zS/n8ePHxsdK6nrv1BXTps2DStXrsSsWbPQu3dv3faSJUvi66+/Rs+ePTMxOspoJUuWxLlz5+Dt7Y3KlStj1qxZsLW1xeLFi/W6Np03bx5evnwJAJg8eTJevnyJDRs2oHDhwqnOFmkK9erVQ69evVCuXDmEh4ejcePGAIBLly4lux6nD8v58+dRt25duLq64saNG+jVqxc8PDywZcsW3Lp1C6tWrcrsECmDnTlzRrfK2ty5c2Fra4uAgAAEBgYiMDAwyexEpiAiun/ny5cPhw8fRseOHVGvXj2TxmHuoqOjsXjxYvz5558oXbp0spnQMrNOoZTZ2NhAq9UCALy8vHDr1i0UK1YMrq6uuH37diZHZz769u2LSpUq4fbt26hXr57uM/Px8cmQFWWV2r9/P7Zv344KFSpAq9Uif/78qFevHlxcXDBjxgw0adLEZLHcunVLt4KMg4MDXrx4AQDo3LkzqlSpgoULF5osFrVnjAaQ4sxpz58/R7du3TJllUm1Ztg/evQoOnTogJs3byap64D4mSdNuQpJgh9++AETJkzA4MGDMXXqVF0M7u7u+Prrr9GiRQvFZY0ePRqDBg1C27Zt0bNnz0xf5WjmzJnw9PTExIkT0bp1a6OuZ9S6F1TLoEGDcOfOHQDAxIkT0bBhQ6xZswa2trZYsWKFXmW1adMG1atXx507d1CmTBnd9jp16pjs99a6dWvFz92yZYuq753aikzu7u64c+cOvLy84ObmlmIbpfz/LJ3p/XaDgoJS/Lcx5syZA41Ggy5duiAmJgZA/HXG559/nm77XGJr1qxB+/bt8dtvv6F69eoA4mfb3bJli16xmku9lBF10ofs6tWrKa5m4+vri4iICL3K+vHHH3WrEiRWokQJtGvXLs0VhV1dXXW/MVdXV73eNzXmckwC5n2tpNa5xJwdP34cy5cvx/r16+Hl5YVu3brhn3/+QdOmTdG3b1/MmTPHZLGYW//5oEGDUKFCBZw7dw5Zs2bVbW/VqlWSvg+ijNayZUvFz82RIwc2bNiAGjVqpPm8zp07IyIiAj179kT27Nk5s3oK1Gp7YZ1rWua2AmCCokWLIiwsDHv27EF4eLhuW+JjS5/fOiX1X8gx+pCp2abEHAMiyjCZPEBDkTt37sjp06d1I3tFRI4dOyaXL19WXIaNjY0UKFBAxowZI5cuXdI7hnPnzsm5c+dEo9FIUFCQ7v/nzp2T06dPy/Tp0yV//vyKy5s+fboUL15cjh49Ks7OzhIaGio///yzeHp6yjfffKN3fMY4duyYxMTEpPr36Oho2bBhgwkjihcTEyOzZ8+WihUrSvbs2Q0a/a7297Zt2zZxdXWVmTNniqOjo8yePVt69eoltra2smfPHgP31HCNGjVKsirDjBkzksxu//DhQ4sbYZoRcuTIIceOHRMREWdnZ91I7u3bt4u/v3+6r9doNLpZXlMblZ8RszMpnRHX09NTRo0aJbt375aoqChVY9BHzZo1ZfLkyXLgwAF5+/ZtpsVhqLQ+bzXOJStWrJDo6GgREVm+fLmsWLEi1QcpZ6qR9OZaV6qpYMGC8ueff4pI0plQLl++LG5ubpkZ2n+WKWeK2LVrl2zZskVERMLDw6Vo0aKi0WgkW7ZsuuNCqYQ60xSUfkZPnjyRfv36SfPmzWXnzp267RMmTJCpU6dmZIiUyerUqSMjRowQkaTntkOHDul1H0DmyZDz5NmzZ6Vr165ibW2dKbOrTpo0KcVr9gkTJiSZwaxcuXLy0UcfmTI0s5LWDMQZMcs+Ga9evXqyZs0aERHp1auXVKpUSX7++Wdp0KCBVKpUKZOj++9Sep50dnbWrXSbL18+OXjwoIiIXLt2zeQzyHt7e+tm5SpfvrwsWrRIRER2796dIbNhKmXM7NFKnD9/PlOuTRLPsF+3bl3ddn1n2C9Tpoy0bdtWwsLC5MmTJ/L06dMkj8xQrFgx2bp1q4gkvQ68cOGCZM2aVa+y3r17J1u2bJHmzZuLjY2NFC1aVGbOnCl37txRO2xFzp49KwsWLJBWrVpJtmzZJFeuXNK+fXv58ccf9V4xa9euXbJ582YREbl69WqSe0G1Z6A2RFRUlJw6dUoePHiQ2aEYpFu3brpH165dxcXFRfLmzaubMT5fvnzi4uIi3bp1M1lMwcHB8u7dO92/zXWWzqioKDl//rycP3/e4DbvNWvWiLu7u5w8eVI+//xzyZUrl96/EXOslzK6TvoQZM+ePcVz2N69e8XT01Ovsuzs7HSzoiYWGRkpdnZ2BsdoKHM8JkXM91pJjXOJKaV3/X7v3j2ZM2eOlChRQmxtbeWjjz6SnTt3SlxcnO45oaGhqs5mm9qKRImZW/+5h4eHboXDxNeB169fz5QVsiieqfo7LC1/Ii4uTu7cuSP9+vVT1B7o5OQkZ8+eNVF0lrmChFpY55qWWu0TSlniMWlqpviMLD3HSE2WeEyqmV8gwhwDIsoYFjFAIsHt27fl9u3bBr32wYMH8u2330q1atVEo9FImTJlZNasWYrLS0h+Tm3ZMkdHxxQvQlMTFxcnU6dOlSxZsujKsLe3l3Hjxhm0f8bQarVJKhlnZ2ddQ4GIyN27dzMlcWT8+PGSM2dOmTNnjtjb28uXX34pPXv2lKxZs8qCBQsUlaH29yYicuDAAalbt654enqKg4OD+Pv7y+7duw3ZRaOZy3c3ZMgQxY/MYE4d/fpQckH2+PFj2b59uwwZMkT8/PzEwcFBqlatKmPGjDH5cdm1a1cpUKCA7rdVp04dmTp1qhw+fDjNxHJzkdbnnRHnElKHm5ubSc5z5nK+zUjmtgw2mbYhJCIiQho2bJikM+3Ro0dJ/q+0nCJFisizZ8/UDjFFlthYRKbl4uIiERERIpL03Hbjxo1MSWQgdSk5B8TFxcmpU6dk7ty50qxZM3F3dxcrKyspV66cDB482ESR6o/nN7I0J06c0C2hfe/ePWnQoIE4OzuLn5+fnDlzJnODy2SZ2Wai9FxSoUIF2bVrl4iINGvWTDp37ix///23jBw5Ury9vVWPKy09e/aUSZMmiYjIwoULxcHBQerWrStubm7So0cPk8aSWP78+eXQoUPJth89elQKFChgdPmhoaGZNjBdjcmJHB0d5erVqxkRnsFSu8cNDw8Xe3t7g8u9e/euzJkzR0qVKiU2NjbSrFkz2bZtW5LPz9TUHgBqyL2gWkJCQlLsEH/79q2EhIRkQkTqGTlypPTq1StJO2lMTIz06dNHhg8fnomRfdi+++47sbOzkzx58hh0njLHeimj66QPQZ8+faRUqVK69gCR+EFgpUuXlp49e+pVVqFChWT16tXJtq9atUqv66S1a9em+jd9zgHmeEyKfNjXSqaU3vW7jY2N+Pr6yqxZs+T+/fspPufZs2eZMrGAOfWfu7m56SbMTHwdGBoaKl5eXpkSE7E/Lz03btxQdA9foUIFOXLkiImispwBEhnR9sI61/TUaJ9QKq1jcsGCBfL69Wvdv9N6fMhMcd629BwjNZmqnlSTWvkFCWUxx4CIMoJ1Zq9gkZ64uDhMnToVc+fO1S2l4+zsjGHDhmHs2LG6JavSky1bNvTv3x/9+/fH9evXsXbtWqxcuRJjxoxBzZo1sX///jRff/36dYgIfHx8cPz4cXh6eur+ZmtrCy8vL1hZWem2+fn5wcfHB5s2bUqxPI1Gg7Fjx2LEiBGIiIjAy5cvUbx4cTg5OSnaHzXJe8uev///1LZltDVr1mDJkiVo0qQJJk2ahPbt26NgwYIoXbo0jh49ioEDB6ZbhtrfGwDUqFEDe/fuNW7nVKLkuzOFlJbfS0lmLfFYtGhRXLlyBQUKFECZMmXw448/okCBAli0aBFy5sypV1m3b99G3rx5MyhS/bm7u6N58+Zo3rw5ACAiIgJTp07F7Nmz8dVXX6W7DLqaEpa5v3HjBvbv34+QkBAsXrwY48ePh5OTE/z9/VG7dm2MGDHCZDGpRe1ziZWVlW4p+8QePXoELy8vk35vlu7Zs2fw9fXN8Pcx17pSTea2DDZlvNatWyf5f2hoKAIDA5MsO55gy5YtqZbj7u6epI5/8eIFcufODRsbm2TPffz4sRERG65mzZqoVasWAgICUK1aNdjb22dKHGR6dnZ2eP78ebLt4eHhSepzskzXr19P8VyTmIeHB16+fIkyZcogICAAvXv3Ro0aNeDm5maaIMkgPXr0wIIFC+Ds7Jxke1RUFAYMGICffvopkyKj1FSoUEH3by8vL+zatSsTozEv5t5mAgCDBg3CnTt3AAATJ05Ew4YNsWbNGtjY2GDlypUmjWXx4sWIi4sDAPTr1w9Zs2bF4cOH0bx5c3z66acmjSWxu3fvptiG5OnpqfvslPjmm2+S/F9EcOfOHaxevRqNGjUyOk5D5MiRAy9fvsTevXtRs2ZNODg4oGLFinodk5UrV0ZERAQKFSqUgZHqx9vbG2fPnk12j7tr1y4UK1bM4HKzZ8+O6tWrIzw8HOHh4bhw4QK6du0Kd3d3LF++HIGBgUZGnj4RwZkzZxAcHIzg4GAcPHgQz58/R+nSpREQEGB0+R4eHipEaZjAwEBkz54dW7duRZUqVXTbHz9+jFq1all0m9lPP/2EgwcPJmlDtLKywtChQ1GtWjXMnj07U+J68uQJli1bhsuXLwOIbx/q3r17ph4Hhho6dGiK2z09PeHn54fvv/9et23evHmKyjTHekmtOulDNmvWLDRs2BC+vr7IkycPAODvv/9GjRo1MGfOHL3K6t27NwYPHox3796hdu3aAIB9+/Zh5MiRGDZsmOJyPv/8c7i5uSWr74cMGYL169crPgeY4zEJfNjXSqaUXjvHvn37UKNGjTTLcHFxQVBQkNqhpcuc+s/r16+Pr7/+GosXLwYQf6/18uVLTJw4EY0bN87k6P67zKk/zxy9f9+Smu+//x6jR4/GhAkTULJkyWTnDBcXl4wIz+xlRNsL61zTU6N9Qg3z589Hx44dYW9vj/nz56f6PI1GoyhvzVKZ4rz9IecY6ctU9aSx1MovAJhjQESmYfYDJMaOHYtly5Zh5syZ8Pf3BwAcPHgQkyZNQnR0NKZNm6Z3md7e3hg9ejTKlCmD8ePHIyQkJN3XJNyQJFwAp+fs2bOIjo5O9e+JO/uLFy+u226unf2Z0Ul79+5dlCpVCgDg5OSEZ8+eAQCaNm2K8ePHKypD7e+NUpYZDW36SK2j39bWVnfBrVSBAgVQvXp1dOrUCW3atIG7u3sGRKzco0ePEBISousQDQsLg5ubG5o1a6ZKh6ghChQogB49eqBHjx4AgGvXruGnn37Ct99+iz179ljkzYva55LUGuPevHkDW1tb/QMks5CZCU1qmDBhArp27Yp//vkHcXFx2LJlC65cuYJVq1bht99+y+zwKAO4urom+X/btm0RFBSEt2/f6tUA8/XXXyfbtmrVKjg6OqJNmzbGhqmK+vXr48CBA5g7dy5iYmJQoUIFBAYGIiAgAP7+/nB0dMzsECmDNG/eHFOmTMHGjRsBxJ+rb926hVGjRuGjjz7K5OjIWEo6Dn/++WfUqFHjP9s5aKlWrlyJmTNnJhsg8fr1a6xatcrs2kwIqF27NrZs2ZJs8NHz58/RsmXLdCcm+ZBlZpuJkoFkQHyCbqdOnQAA5cuXx82bN/HXX38hX758+Oqrr/DJJ59kdKg6//77ry6REQDatWuHdu3aAQCOHj2aJGHalPLmzYtDhw7B29s7yfZDhw4hV65cist5v2Ndq9XC09MTXbt2xZgxY1SJVR+PHj3Cxx9/jKCgIGg0Gly9ehU+Pj7o2bMn3N3dMXfuXEXlDBgwAMOGDdO1575/3JUuXTojwk/T0KFD0a9fP0RHR0NEcPz4caxbtw4zZszA0qVL9S7v3r17WL16NZYvX45r166hZcuW+O2331C3bl1ERUVhypQp6Nq1K27evJkBe5PUhz4AtF27dqhTpw6+++47dOvWTbfdUpLbUhMTE4O//voLRYsWTbL9r7/+UtzmqLYDBw6gWbNmcHV11Q12/OabbzBlyhTs2LEDNWvWzJS4DJVaYlyhQoXw/Plz3d/1acMzx3pJrTrpQ+bq6orDhw9j7969OHfuHBwcHFC6dGmDjukRI0bg0aNH6Nu3L96+fQsAsLe3x6hRo/Squ9esWYP27dvjt99+Q/Xq1QHE159btmzR63rRHI9J4MO9VjK19No5Jk6cyPsuBebOnYsGDRqgePHiiI6ORocOHXD16lVky5YN69aty+zwiIzi5uaG58+f6wbtJRARaDQaix5QbIyMaHthnWtaarVPqOH69esp/psyzoeYY/ShUiu/AGCOARGZhtkPkFi5ciWWLl2qmx0diO9QyZ07N/r27av3AIlDhw5hzZo12LRpE6Kjo9GiRQvMmDFD7bDTxc7+9OXJkwd37txBvnz5ULBgQezZswd+fn44ceIE7OzsMiUmrVabZuO5qW84NRpNsnjMJUE3IiICkZGRupHdCTflmSGhkx9I3tGfLVs2vco6efIk1q5diylTpmDAgAFo2LAhOnXqhGbNmmXKcenl5YVs2bKhRo0a6N27NwIDA3UDizLTzZs3dYM2goODcf/+fVSpUiXTBm0ooTRxxBgJMzFoNBosXbo0yapBsbGxOHDggEWMCqcPU4sWLbBjxw5MmTIFWbJkwYQJE+Dn54cdO3agXr16mR3ef1JGn5eWL1+ebNvp06fx008/YeHChYrL6dq1a7JtTZo0wcaNG1P8W2YYN24cgPiElBMnTugGF86aNQtarZYDZD9gc+fORZs2beDl5YXXr18jICAAd+/eRdWqVQ0abE+Wp0mTJpkdAunh+fPnEBGICF68eJFkNp7Y2Fj88ccfyVZhI/MQHBysSxhLLDo6GqGhoZkQkfn7+++/ASBJZ7valM5A+f6Mxo6OjvDz88PQoUOxbt06k85qXr9+fRw8eDDZzOWHDh1CkyZN8PTpU5PFkphas0ebW8f6kCFDYGNjg1u3biVZVeGTTz7B0KFDFScgJAw8TejIBuLbPjIzSadXr15wcHDAuHHj8OrVK3To0AG5cuXCggULdEktSjVr1gy7d+9GkSJF0Lt3b3Tp0iXJMZolSxYMGzbMZL+VD3kAqEajwZgxY1CjRg106dIF58+f1x2H5tLubaju3bujZ8+eiIyMRKVKlQAAx44dw8yZM9G9e/dMialfv3745JNP8MMPP+hWtoiNjUXfvn3Rr18/XLhwIVPiMlRGJMaZY72kVp30odNoNKhfvz7q169vdDlfffUVxo8fj8uXL8PBwQGFCxfWuz+oSZMm+P7779G8eXPs3bsXy5Ytw/bt2xEUFIQiRYooLsccj0ngw71WMjchISFmc9/l4eGB8PBwZMuWLdnsv+8z9Yy/efLkwblz57BhwwacO3cOL1++RM+ePdGxY0c4ODiYNBYyPXPOn1BDx44dYWNjg7Vr1yJ79uwf1L5lBGPaXljnmpZa7RNqSG1luvdpNBqTxvWhs8Qco/8itfILAOYYEJFpmP0AicePH6eYLOrr66vXzfSYMWOwfv16/Pvvv6hXrx4WLFiAFi1amHwkl7l29oeFheHu3bsA4keX//XXX3j58iUA4OHDhyaPBwBatWqFffv2oXLlyhgwYAA6deqEZcuW4datWxgyZEimxLR169Yk/3/37h3OnDmDlStXYvLkySaPR0TQrVs3XUNsdHQ0PvvsM2TJkgVA/Gz0pmZOI7vf9/btW1y/fh0FCxaEn5+fQWWUK1cO5cqVw6xZsxAcHIy1a9eiT58+iIuLQ+vWrU0+uOn8+fMoUaKESd8zNatWrdLdrDx8+BDVqlXTzWJXsWLFDB98YCyliSPGSJiJQUSwaNEiXccjANja2qJAgQJYtGhRhsdBhjHHulJt5rQMNpnmvPQ+Pz8/g+tIALh9+zY0Gg3y5MmDvn374vjx41i7di2KFy+OPn36qBipYa5du4YLFy7g3LlzOH/+PJydnS1uRkzSj6urK/bu3YtDhw7pOkT9/PxQt27dzA6NTOjkyZPYuHEjbt26lSyRIL0lfsm03NzcdB3ZKSUJaTSaTLn3ptSdP39e9+/E18tAfDvXrl27kDt37swIzSzFxcVh6tSpmDt3ru5ewtnZGcOGDcPYsWOh1WozJa7UZjTevHmzyVfAqFKlCurXr4+goCDdxDIHDhxA06ZNM/X3r9bs0eZmz5492L17d7JkkcKFC+u1EoLSxAo/Pz/4+Phg06ZNesVpqI4dO6Jjx4549eoVXr58aXC7u5eXF0JCQlC1atVUn+Pp6WmyBJPEA0BNMdjKlBJWiWjdujW8vb3RokULhIWFYcGCBZkcmfHmzJmDHDlyYO7cubrVjnPmzIkRI0ZkWlJ7REQENm3alKSN0srKCkOHDsWqVasyJaaM8vz5c+zfvx++vr56TVBjjvXSh1onqWnKlClp/n3ChAl6l+nk5ISKFSsaGhIAoEOHDnj69Cn8/f3h6emJkJAQFCpUSK8yzPGYBHhcZrSE+y4RMZv7rvnz5+uOwZRm/81s1tbWumvBBHfu3MGIESP0Tt4jy2KO+RNqunjxIs6cOZNsVTL6H7XaXljnmpZa7RNqSG1luvdxgJLxLD3HiOIZm18AMMeAiDKORsx8XeLKlSujcuXKulm3EwwYMAAnTpzA0aNHFZXj7++Pjh074uOPP9Z7xnhDaLVa+Pr6IiwsLNn2tC6SEjr7x44dm9EhJosppUMhs2f6Suzo0aM4fPgwChcujGbNmum2q9mxltr3lp61a9diw4YN2L59u9Ex6EPpzFIpjeDMKF26dMH9+/exdOlSFCtWDOfOnYOPjw92796NoUOH4tKlSyaLJcGrV68wYMAArFy5EgAQHh4OHx8fDBgwALlz58bo0aONKv/06dPo2bMnzp8/r+rvRMnx+Pr1a4iIbrDXzZs3sXXrVhQrVgwNGjRQLRYltFot8uXLh9GjR6Nnz57/6ZuV9L67WrVqYcuWLXB3dzdxZB8eQ8/bhryPJdSVann58iXi4uKSbPsQZ6Yk9dWoUQN9+vRB586dcffuXRQpUgQlS5bE1atXMWDAAIM6oNOi9BzQoUMHhISE4M2bN6hZsyYCAgIQGBiI0qVLswHzA7dq1Sp88sknyWZ2fPv2LdavX48uXbpkUmRkKgnfc4MGDbBnzx7Ur18f4eHhuHfvHlq1amXSeyV9mOoax9yEhIRARFC7dm1s3rw5yQxttra2yJ8/v15LxVPGS9zOldK1soODA7799tsks8r/l40ZMwbLli3D5MmT4e/vDwA4ePAgJk2ahN69e2fq6kZr165F//79jZrRWA1xcXFo06YNHj9+jN27d+Pw4cNo3rw5pk6dikGDBpk0lpS8fPnSqNmjzY2zszNOnz6NwoULw9nZWdeOd/LkSTRo0ACPHj1S9f3+q/Wb2sx1sJUatFot7t69qxvMcvfuXbRs2RJ///037ty588G0uzx//hxA5re1+Pv7Y8SIEWjZsmWS7du2bcPMmTMV97+Zo48//hg1a9ZE//798fr1a5QpUwY3btyAiGD9+vW6lW/SY8710odWJ6mpXLlySf7/7t07XL9+HdbW1ihYsCBOnz5tkjhSm334l19+gZ+fHwoWLKjbNm/ePEVlmvMxCfC4zCi871Lu0qVLCAoKgq2tLT7++GO4ubnh4cOHmDZtGhYtWgQfH59M6asm090LmGP+hFJKPqOaNWtiwoQJJpsASK3vzZT3gmq1vbDONS22T5gfU3xGzDH6n//6MckcAyLKKGY/QCIkJARNmvxfe3ceV2P6/w/8ddooknyEIilLiaRsEdrGmoxtGMwgZjAlkmUYFE2WsU+EQTP2bRoGY19aiGYsKZQSKYNhLNnXOr8//DpfZyqdOOe+z/J6Ph7zeOi+T+e8pu7u676v+31dly9q164tm6Hp5MmTuH79Ovbu3Yt27dqJnLB4JZ1I1fFhv6KjbcWYxVgRyrxI+ND3unr1Kpo0aSJ7IKXLatSogQMHDsDZ2VnuxkXMn9GYMWOQmJiIxYsXo3PnzkhNTYWdnR127tyJ6dOnKzwC/F1///03Nm3ahE2bNuHChQto3bo1Bg4ciJEjRyottyLHY8eOHdGrVy+MHDkSeXl5sLe3h5GREe7evYuFCxfim2++UVqe0qxYsQJxcXGIj4/Hixcv0LZtW3h6esLDwwPNmjXTqYvDsp5L8vPzcf78edjY2HDQRBkJdaOo6W2lIrKzszFq1CjExcXJLQWobYM/SLXMzc2RlJQEe3t7REZGYuvWrUhMTMTBgwcxcuRIXL16Vamfp+g5QE9PD1WrVsXQoUPh7e2Ntm3bCr6SHIlDX18ft27dKjJb8L1791CtWjWe23RAkyZNMGLECAQGBsruT2xtbTFixAhYWlqq7WoEut4ZnpOTg9q1a+vUPYSmysnJgVQqhZ2dHf766y9YWFjI9hkZGaFatWpys1ILPXu8urGyssKKFSvQvXt3ue07d+5EQEAAbty4IVKyt5YtW4aQkBBYWFggNja2zDMaK8urV6/g6+uLZ8+eITU1FbNnz8aoUaNEyaLtunbtimbNmuH777+HqakpUlNTYWNjg88//xwFBQVK/1sVsn27d+8eQkNDERsbizt37hSZBKAsq1MDwJEjR3DkyJFi30voFWXVebDVx/L390dkZKRshlbg7Sy/w4cPR0JCgmCrdKjKmzdvEBcXhytXrmDAgAEwNTXFzZs3UalSJVSsWFHwPFu3bsXEiRMRFBQENzc3AG8nqoqKisKcOXPQsGFD2WubNGkieL6P8e5zik2bNiEsLAwpKSlYu3YtVq5cWaZnAmyXtMOjR48wZMgQ9OzZE19++aUgn+nl5aXQ6yQSCY4eParw+/KY1D2acN9VUFCArKysYq+VhJpdd9euXejTpw/evHkDALCzs8OqVavQt29fNGvWDMHBwejcubMgWagoXe/rUoQiP6Nff/0V06dPx4QJE+Dk5FSkmFjZ12yaOEBCmX0vbHOFo839E5pKiJ8Ra4z+j64fk6wxICJVUfsBEgBw8+ZNREVF4dKlSwCAhg0bIiAgoNSBBLt27UKXLl1gaGiIXbt2vfe1/704/lilnUhzcnJgbW2tFrM5hYeHY/z48Rp7Ahd7gMTz588xefJk7Nu3DxkZGR+dQdMJPbJbETY2Nti6dSvc3NzkMmVlZcHV1VU2Y5cifvrpJ2zatAmJiYlwcHDAwIEDMWDAAJUURefk5MDQ0PC957qqVasiPj4ejRo1wurVq7FkyRIkJyfjt99+Q2hoKNLT05WeSxFpaWmIj4+XLYf38uVLuLu7w8vLC+PHjxclk5BKO5cEBwfDyckJw4YNQ35+Ptq3b4+TJ0/CxMQEf/zxBzw9PYUNrMGEulHU9LZSEe7u7pBKpRgzZgyqV69epMPBw8NDpGSkSSpWrIgLFy6gTp066N69O9zd3fHtt98iNzcX9vb2eP78uVI/T5G2EgAePHiAY8eOyTrZ0tPT0bRpU3h6esLT0xMdO3ZUai5SH3p6erh9+7bcg2MASElJgZeXV5kL40jzVKhQARcvXkSdOnXwv//9D3FxcXByckJ6ejq8vb1x69YtsSMWS9c7wwHg2LFj+Omnn3D16lX8+uuvqFmzJtavXw9bW1u0bdtW7Hj0gXT92C5fvjxSU1OLrMqQkZGBpk2bKv1a6X1UMaPxh0pNTS2y7fHjx+jfvz98fX3lJn/QtAJddXfhwgX4+PjA1dUVR48eRffu3XHx4kXcv38fiYmJcseBMgh5DujatSuysrIwbNiwYu9xBw8erPB7zZgxA+Hh4WjevDksLS2LvNeOHTuUkllR6j7YioqXk5ODzp07Izc3Fy9fvpStcjxmzBi8fPkSK1asEDxTac+nCldN1dPTkxWbagpjY2NkZmbC2toagwYNgpWVFebMmYPc3Fw4Ojq+dyIntkva6/z58/Dz88O1a9fEjlImPCaprIS+70pKSsKAAQNkAzneJeTkSy1btoS7uzu+//57rF69GiEhIWjUqBF+/vlntGjRQpAMVDJd7w9QhCI/o+Ku31S50r2iz2CEeh9FfEzfC9tc8QjdPyHkMamphD5vs8ZIt9tJ1hgQkapoxACJD/Xucszv6+hVxY2CIg1XXl4e/vrrr2JnUhg0aJBS87xPSbOqagohB0iYm5vLPQCTSqV4/PgxTExMsGHDBqUPtCmNi4tLsSNmzczM0KBBA4wZMwaOjo6CZhJ6ZLciTExMcOHCBdjZ2ckNkEhJSUH79u3x8OFDhd/L2toa/fv3x8CBA+Hs7KzC1IoxMTHBpUuXULt2bfTt2xeNGjVCWFgYrl+/Dnt7ezx79kzsiLh58yaWLVuGJUuW4MmTJzoxU3Np55KaNWti586daN68OX7//XcEBgYiNjYW69evx9GjR5GYmChwYs0l1I2ipreViqhYsSLOnDkDe3t7saOQBmvVqhW8vLzg6+uLjh07IikpCc7OzkhKSkKfPn3w999/ix0RAJCVlYWIiAhs3LgRBQUFOtE26ZrC6+SUlBQ0atQIBgYGsn35+fnIzs5G586dsW3bNhFTkhBq1aqFffv2wcnJCU2aNMHkyZPRv39/nDx5Ep07dy7TvYCQdL0z/LfffsOXX36JgQMHYv369UhLS4OdnR2WLl2KvXv3Yu/evWJHpA+k68d2q1at0KpVK0RGRsptDwoKwqlTp5CUlCRYFlXNaPwh9PT0ZAUd735u4deqLPYg4OHDh1i6dClSUlLw5MkTuLq6IjAwEJaWlkr/LCHPAaampjh+/LhS+u8sLS0xd+5cwWYcL406DbZStv3796NixYqywZBRUVFYtWoVHB0dERUVpdErr/bo0QOmpqaIjo7G//73P1kfdVxcHL7++mtcvnxZ8EyKrJgqlUrh4uICHx8fjVoBqkGDBoiIiICvry9sbW2xZcsWeHt7IyUlBT4+Prh7926J38t2SXsdP34cfn5+ePDggdhR8OjRIxw9ehQODg5wcHB472t5TFJZCX3f1bRpUzRo0AAzZswodjCpmZmZIDnMzMxw5swZ1KtXD/n5+ShXrhz279+PTz75RJDPp/cT6rhUx/oJRSnyMyrt+q1wUkddXsHzY/pe2OaKS8j+CSqdmP24rDHSPawxICJVMSj9JeJ78OABoqOjZTOhOzo6wt/fH1WqVHnv97076OC/AxDEtnv3bgwcOBBPnjxBpUqV5G7SJBKJoAMktHiMjNItWrRI7nelp6cHCwsLtGrVSpSHMz169Ch2e15eHs6ePQsXFxccPXpUttS6EObOnQsfHx+cPn0ar169wsSJE+VGdouhefPm2LNnD4KCggBA9jtcvXo1WrduXab3ys3NVatl3OrVq4fff/8dPXv2xIEDBzB27FgAwJ07d1CpUiVRMt25cwexsbGykd2ZmZkwNDSEm5ubwgUY2u7evXuoUaMGAGDv3r347LPP0KBBAwwdOhQ//vijyOmoOLrQVrZo0UI2uIroQ/3www/o2bMn5s2bh8GDB8uKkXbt2oWWLVuKluvevXtys46kpaWhcuXK8PPz4+ooWqrwOvncuXPo1KkTKlasKNtnZGSEOnXqoHfv3iKlIyG1b98ehw4dgpOTEz777DOMGTMGR48exaFDh+Dj4yN2PCpBREQEVqxYgUGDBmHLli2y7e7u7oiIiBAxGdHHmTt3Lnx9fXH48GFZf8TJkydx/fp1wQf+xMbGCvp575OdnV3m79HlYo+P1atXL6xZswaVKlXCunXr0K9fP0yZMkXsWErn4OCgtIECr169Qps2bZTyXsrg7OyMpUuXFin4Wbp0qVpM6PIxJkyYgB9++AHA25nex40bh5CQEMTGxiIkJAS//PKLyAk/3LFjx3DixAkYGRnJba9Tp45oq34ouiryw4cPNa5IIzg4GAMHDkTFihVhY2MjW7E3ISEBTk5O7/1etkua77/nR6lUilu3bmH9+vXo0qWLKJn69u2L9u3bY9SoUXj+/DmaN2+Oa9euQSqVYsuWLe/to+AxSeru8uXLiImJQb169UTN8fjxY9mzUX19fRgbG8POzk7UTCQ8dayfUCZFr9/OnTuHFy9eqDiNevqYvhe2ucLSlf4JKh1rjIg1BkSkKmq/gkRCQgL8/PxgZmaG5s2bAwDOnDmDvLw87N69G+3bt3/v9z9//hxHjhxBt27dAACTJ0/Gy5cvZfsNDAwQHh6O8uXLKzV3aSP7GjRogK5du2LWrFkwMTFR6meXlZ6eHm7fvg0LCwtRc3woIVeQ0DRTpkxBUlISjhw5IujnqtvI7uPHj6NLly744osvsGbNGowYMQJpaWk4ceIE4uPj0axZszK9X15eXpFBW8OGDRNsBpR3xcTEYMCAAcjPz4ePjw8OHjwIAJg9ezYSEhKwb98+wbIEBAQgLi4OGRkZMDAwQMuWLeHp6QkvLy+0adNG6edZdVbaucTGxgarVq2Cj48PbG1tsXz5cvj6+uLixYto27atWsxgpSkKZ/JQ9chsTW8rFXHlyhWMHDkSX3zxBRo3bgxDQ0O5/VwqlhSVn5+PR48eyQ0evXbtGkxMTERbhUVfXx9Vq1ZFu3bt4OHhAU9Pz1ILIkg7rF27Fv369dOp6xCSd//+fbx48QJWVlYoKCjA3LlzceLECdSvXx9Tp05V21mIdX2JbxMTE6SlpaFOnTpyqwBevXoVjo6OOvuAVxtoW7/Lh7h58yaioqJw6dIlAEDDhg0REBCgs3/vH4rH0oczMjJCTk4OLC0tBV8tUcjf26lTpzBp0iSEhoYWe49blolFvv32W1SsWBHTpk1TdswPEh8fD19fX9SuXbvYgp927dqJnPDDVaxYERcuXECdOnUwffp0XLhwATExMTh79iy6du2Kf/75R+yIH8zc3ByJiYlwdHSUu745fvw4evfujdu3b4sdsUSaes49ffo0rl+/jg4dOsgGze/ZsweVK1dWelGkpv6MtJWtra3c14WTnXl7e2Py5MkwNTUVPFONGjVw4MABODs7Y9OmTQgLC0NKSgrWrl2LlStXIjk5Wamfx2NStwn9+/f29sbEiRPRuXNnQT6vJHp6eli7dq3seW3//v2xePFiVK9eXe513bt3FyOezhPqeV5pxKqfUIQy+wN1vR0Qsu9F13/WH0PM/gkqnRDnbdYY/R91aSfFxBoDIlIFtV9BIjAwEP369cPy5cuhr68P4O0JMSAgAIGBgTh//vx7v3/t2rXYs2ePbIDE0qVL0ahRIxgbGwMALl26hBo1aiAkJES1/yP/cePGDYwePVr0wRGFGjRoUOqs+Pfv3xcojfpKTU1V+LXqUEg6YMAArFq1SvDPNTMzU6uR3W3btsW5c+cwZ84cODk54eDBg3B1dcXJkyfLfOFy+vRpdOrUCcbGxrJRqosWLcKsWbNk7yukPn36oG3btrh165bcDHE+Pj7o2bOnoFmSk5PRo0cPeHl5wd3dXW3Ob+rI398fffv2lS01XLi8759//lnqctpUVOH1gappe1v577//4sqVK/D395dt41Kx9CH09fWLFBzXqVNHnDD/X2pqKho1aiRqBhLH4MGDxY5AInt35Uk9PT1MmjRJxDSKU3Q2OG1Vo0YNZGVlFWk/jh8/ztkfSeNZWVlh5syZYscgHebg4IDJkyfDy8sLUqkU27ZtK3GwgJCrHCtb5cqV8ejRI3h7e8tt/5B73BcvXmDlypU4fPgwmjRpUmSwxcKFC5WSWVEeHh7IzMyUK/jp1auXVgy2MjIywrNnzwAAhw8flh2DVapUwaNHj8SM9tE6duyIxYsXY+XKlQDe9rk8efIEYWFh6Nq1q8jptFPz5s1lE68V8vX1FSkNCelDZn9WtYcPH8ruT/fv34/evXvDxMQEvr6+mDBhgsjpiD5OUFAQxo0bh3/++QdOTk6iTr70377AESNGyH3NZx3iEup53vuIVT+hCF3vD1Qm9r1oBl3pn9Bkqj5vs8ZInjq0k2JijQERqYLaD5DIyspCTEyMXCOgr6+PkJAQrFu3rtTv37hxIyZOnCi3bdOmTbIH6hs2bEBUVJTSB0hkZ2cXufl/V6dOnXD69Gm1ebA/Y8YMUWa/Vzel/d6aNm1aanGsOhWS6uvro6CgQPDPffDgQZEVFvz9/eWKk4RWt25dpXR2jB07Ft27d8eqVatgYPD2FPrmzRt89dVXCA4ORkJCwkd/RlnVqFEDNWrUkNsmxhJjJ0+eFPwz1VVp55Lp06ejcePGuH79Oj777DOUK1cOwNu/WU0p2lMnQi3brO1t5dChQ+Hi4oLNmzejevXqpbZ3RIVcXV1x5MgRmJubw8XF5b3HztmzZwVM9n8KOy7+/fdfZGRkAADs7e21elUYeqtwxpWSqMM1O6mWt7c3PDw8EBYWJrf9wYMH6N27N44ePSpSMnqfr7/+GmPGjMHPP/8MiUSCmzdv4uTJkxg/frzazN5N9KHUsc+EdMuKFSsQEhKCPXv2QCKRYOrUqcVeL0kkEo0uQBg4cCAMDQ2xadOmj77HTU1NRdOmTQEAFy5cUFLCj6OtBT/u7u4ICQmBu7s7/vrrL2zduhUAkJmZiVq1aomc7uMsWLAAnTp1kq2GNWDAAFy+fBlVq1bF5s2bxY6nFcrynE/ogU1E1tbWOHnyJKpUqYL9+/djy5YtAN5eG+rSzLiknXr37g3g7TOGQmJMvlTWZ+Kurq6ws7NDTEyMihLRfwn1PO99xKqfIGGx70Uz6Er/hCZT9XmbNUby1KGdFBJrDIhICGo/QMLV1RXp6emwt7eX256eni43W3pJsrKy5GaIL1++PPT09GRft2zZEoGBgcoL/P+VNrq7cEaQtLS0YmdSEHppx88//5xLlaH039v27dsxfvx4TJgwQW758gULFmDu3LlwcXERIqbCtm/fDkdHR0E/MyEhAX5+fjAzM5PNzhQZGYnw8HDs3r0b7du3FyRHWWYUK2kUenFOnz4tNzgCAAwMDDBx4sQis1EJ4enTp5gzZw6OHDmCO3fuFOnQuXr1qmBZMjMzkZeXJzc448iRI4iIiMDTp0/Ro0cPfPfdd4LlEZMiM3z06dMHwNtZCAtxlmv1pu1tZU5ODnbt2qVzN9708T799FPZQK8ePXqIG6YET58+RVBQENatWydrK/X19TFo0CAsWbJE52ck0Wbbt2+X61B7/fo1kpOTsXbtWsyYMUPEZCSUuLg4nD9/HsnJydi4cSMqVKgAAHj16hXi4+NFTkclmTRpEgoKCuDj44Nnz56hffv2KFeuHMaPH4+goCCx4xF9MHXpMyHd1qZNGyQlJQF4O5g0MzNTK+91L1y4gOTk5CLPFT5EbGysEhIpl7YW/ERFRSEwMBAxMTFYvnw5atasCQDYt28fOnfuLHK6j1OrVi2kpKRgy5YtSE1NxZMnTzBs2DAMHDhQtuI5fZzk5GSFXsdJQXTD6dOnsW3bNuTm5uLVq1dy+7Zv3y54nuDgYAwcOBAVK1aEjY0NPD09Aby9PizrSudE6kYdV21RxLlz5+Se0ZFuEKN+goTFvhfNoSv9E1Qy1hjpNtYYEJEQ1HKARGpqquzfo0ePxpgxY5CVlQU3NzcAQFJSEqKiojBnzpxS3ysvLw8vX76Uff3vv//K7S8oKJDbL5Svv/4aABAeHl5kn9CrD7AzWHGzZs1CZGSk3JLXTZo0gbW1NaZNm4YzZ84ImicyMrLY7Q8fPsSZM2ewZ88e7Nu3T9BMgYGB6NevH5YvXy5b+SU/Px8BAQEIDAzE+fPnBclRuXJllaz2UalSJeTm5sLBwUFu+/Xr12FqavpBWT/GV199hfj4eHz55ZewtLQU9e/522+/hZOTk+zmJTs7G35+fmjXrh2aNGmC2bNnw8TEBMHBwaJlVBf5+fmYNWsWVqxYgdu3byMzMxN2dnaYNm0a6tSpg2HDhokdkf5DF9pKb29vpKSkcIAEldm7s7L/d4Z2dRESEoL4+Hjs3r0b7u7uAIDjx49j9OjRGDduHJYvXy5yQlKV4jrU+vTpg0aNGmHr1q1sc3XE4cOHMWLECLi5uWH37t2iL8lLpZNIJJgyZQomTJiArKwsPHnyBI6OjqhYsaLY0Yg+irr0mRAVys7O1toZz5o3b47r168rZYDEunXr0KJFCzRs2FBu+4sXL7Bt2zbBZ7LU1oKfN2/eIC4uDqtWrSqyWu6iRYtESqVcBgYG+OKLL8SOobXUcTATiWPLli0YNGgQOnXqhIMHD6Jjx47IzMzE7du30bNnT1EyBQQEoGXLlrh+/To6dOggm8zPzs4OERERomQiUhZFJg0jEoo61k+QsNj3opm0uX+CSsYaI93GGgMiEoJaDpBo2rSpbNnFQhMnTizyugEDBqBfv37vfa9atWrhwoULJT4ISU1NFWVpZnVatu/dnzO93/nz52Fra1tku62tLdLS0gTPU9KDoUqVKsHe3h4JCQmylS6EkpWVhZiYGNnNJvB29GRISAjWrVsnWA5VPQzp168fhg0bhvnz56NNmzYAgMTEREyYMAH9+/dXyWe+z759+7Bnzx7ZhZiYTp8+LXeu3rhxIxo0aIADBw4AeDuYaMmSJbx5ATBz5kysXbsWc+fOlQ2YA4DGjRtj8eLFLNZUQ7rQVvr5+WHs2LE4f/68WqxuRZrt1atXxa5sVLt2bVHy/Pbbb4iJiZHNzgcAXbt2hbGxMfr27cvOCx3k5uaG4cOHix2DBGJpaYn4+Hj4+/ujRYsW+PXXX4sUOJJ6MjIy4qx+pFXUpc+EqJCNjQ3y8vKKrEQwbNgwmJmZKf3zsrOzi9xrqkpQUBDGjBmDCRMmFHuP26RJE4Xfa8iQIahQoQLWrFmD3r17y7Y/fPgQ/v7+gg+Q0NaCHwMDA4wcOVJ2LGqLXbt2lfoaAwMD1KhRA40bN4aRkZEAqXTL33//DQCiPAskccyaNQuLFi1CYGAgTE1N8eOPP8LW1hYjRoyApaWlaLmaN29eZCVyX19fkdIQKU9JbZ1EIkH58uVRr169Yp+vE6mCOtZPkLDY96KZhO6fIPXAGiP6L9YYEJGyqeUACWUuw9i1a1eEhobC19cX5cuXl9v3/PlzzJgxQ+c7n9RpsMaHEPLBWsOGDTF79mysXr1a9qDi1atXmD17tigFNv/9W7l79y6MjIxQqVIlwbMUcnV1RXp6epFBSenp6XB2dhYsh4eHh0red/78+ZBIJBg0aBDevHkDADA0NMQ333yj0Ko2ymZubo4qVaoI/rnFuXv3rtxDptjYWPj5+cm+9vT0xLhx48SIpnbWrVuHlStXwsfHByNHjpRtd3Z2xqVLl0RMRiXR9LZSEYXHojqsbkWaKzMzE8OGDcOJEyfktn/Iqk3K9OzZM1SvXr3I9mrVquHZs2ciJCIxPX/+HJGRkahZs6bYUUgAhatAlStXDps2bUJERAQ6d+6Mb7/9VuRk9F+9evXCmjVrUKlSJfTq1eu9r92+fbtAqYiUS136TIgKnT59Gp06dYKxsbFstr5FixZh1qxZOHjwIFxdXZX6eULOLlw4sdLQoUNl2wonZfqQe5MZM2bgyy+/xPnz5zF9+nRlRi0zbS74admyJZKTk7VqJuriVrUrSY0aNbB161a0a9dOdYF0REFBASIiIrBgwQI8efIEAGBqaopx48ZhypQpstn7STtduXJF9uzXyMgIT58+hUQiwdixY+Ht7Y0ZM2YIkiMkJETh1y5cuFCFSYhUq0ePHkUmvwTkr73atm2L33//Hebm5iKlJF2hjvUTJCz2vWgmofsnSD2wxogKscaAiFRFLQdIFHZ+P336FFevXoWTk1OR11y8eFGhTvLvvvsO27Ztg729PUaNGoUGDRoAADIyMrB06VK8efMG3333nXL/BxQUHx+P+fPny41+nTBhguCd3+8+JCqJRCJBdHS0AGnKTsiHJStWrICfnx9q1aolm2UsNTUVEokEu3fvFizHu/Ly8jBlyhRs3boVDx48AABYWFjA398f06ZNg4mJicozpKamyv49evRojBkzBllZWXBzcwMAJCUlISoqSpQBBIUePHhQZLS5v79/mQYX5OfnIykpCdOnT8fs2bNx5coVAEDdunUF+TkX5/vvv0doaCjWrl0rWoZCVapUwa1bt2BtbY2CggKcPn1a7gHAq1evdGIWfkXcuHED9erVK7K9oKAAr1+/FiERlUbT20pF6MIgEFI9f39/GBgY4I8//oClpaWsMFlsbm5uCAsLw7p162SDpgsHSxder5B2Mjc3lzsOpVIpHj9+DBMTE2zYsEHEZCSU/15/Tp06FQ0bNsTgwYNFSkQlMTMzk/29clYw7SXkJBfqqLQ+k3f7V8oyuz3Rhxo7diy6d++OVatWwcDg7aOCN2/e4KuvvkJwcDASEhJETvjhFJ2EydXVFXZ2doiJiXnv67744gu0adMGPXv2xIULF7B+/XplxPwg2lzwExAQgHHjxuHvv/9Gs2bNUKFCBbn9mnhuVKS/RSqV4vbt24iIiMCYMWMUOibp/aZMmYLo6GjMmTNHtvry8ePHMX36dLx48QIzZ84UOSGpkrm5OR4/fgwAqFmzJi5cuAAnJyfk5eUJWsSSnJys0OvUpf+MtIfQ912HDh3ClClTMHPmTFlR619//YVp06Zh6tSpMDMzw4gRIzB+/HiNfoZCmkMd6idIPOx70Uza3D9BJWONERVijQERqYpEqsYtSV5eHqysrBAXFye7mQaAtLQ0NG3aFLm5uahRo0ap75OdnY1vvvkGhw4dkjWcEokEHTp0wLJly2BnZ6ey/4eSbNiwAf7+/ujVq5esczYxMRE7duzAmjVrMGDAAMGy9OzZs8R9+fn5OHz4MF6+fMmZo/+/p0+fYuPGjbJZ3hs2bIgBAwbIPaxR9MHax7p//z5at26NGzduYODAgbJVLNLS0rBp0yY4ODjg+PHjSE1NRVJSEkaPHq2SHHp6esXODPJfYo3qTEhIgJ+fH8zMzGTLF585cwZ5eXnYvXs32rdvr/B7lS9fHunp6WqzFKyLiwuuXLkCqVSKOnXqFOnwPHv2rGBZBg4ciEePHmHZsmX49ddfERYWhn/++Uf2t/Hbb78hPDwcKSkpgmVSV82aNcPYsWPxxRdfwNTUFCkpKbCzs0N4eDgOHTqEY8eOiR1RY+jp6cHBwQFpaWkq/Ry2lUSKqVChAs6cOQMHBwexo8i5cOECOnXqhJcvX8oKhlJSUlCuXDkcPHgQjRo1EjkhqcqaNWvkOtH09PRgYWGBVq1accY6HZGTkwNra+siM8RevHgRp0+f5kAJIhJUabNVF/at6OnpyVatpOIJdS+o7YyNjZGcnFzk+j0tLQ3NmzfXiZnQFDmW9PX1cevWLVSrVg25ubno3r07JBIJVqxYgTZt2gjeF7B161ZMnDgRQUFBxRb8vLvSsaYV/BR3nvyYlT80TU5ODmxtbdXu/KaJ51wrKyusWLEC3bt3l9u+c+dOBAQE4MaNG0r9PE38GWmzAQMGoHnz5ggJCcH333+PJUuW4NNPP8WhQ4fg6uqqEyvS8ZgkITVu3BgrV65EmzZt5LYnJiZi+PDhuHjxIg4fPoyhQ4ciNzdXpJRF8e9EWEL9vNWlfkJsunx8C933oss/a2Vi/4T6EeLYZo3R/9H1cwlrDIhIVdRyBYlClStXRrdu3bBu3Tq5ARLr16+Hj4+PQoMjAMDW1hb79+/H/fv3kZWVBQCoV69emWaOV7aZM2di7ty5GDt2rGzb6NGjsXDhQnz//feCDpDYsWNHsdt37tyJ7777DuXKlUNoaKhgedRdhQoVMHz48Pe+5ty5c3jx4oXKs4SHh8PIyAhXrlwpsqRTeHg4OnbsiC+//BIHDx5EZGSkynIoOiPbu4QaRAIAgYGB6NevH5YvXy5bej4/Px8BAQEIDAzE+fPnFX6vxo0b4+rVq2ozQKIsS7Sr2syZM9GhQwfY2NhAX18fkZGRcgOH1q9fD29vbxETqo/Q0FAMHjwYN27cQEFBAbZv346MjAysW7cOf/zxh9jxqBi60FaGh4e/d7+m//+RMBwdHXH37l2xYxRx/vx5XL58WW6Qa//+/TFw4ECEhoZi3rx5IickVRkyZIjYEUhk/11x8NGjRzh69Cjs7e05OEKN/fzzz/Dy8lKb+y4iZVGk/0QqlcLFxQV9+vTh7OGkcpUqVUJubm6Rh4/Xr1+HqampSKnUz7uTwtSuXRsnTpzAwIED0aFDB1Hy9O/fHwAwceLEYvdp8mCrD+ln1iZCrpZdFpq4AtT9+/eLLaxwcHDA/fv3RUhEQlq6dKnsGd2UKVNgaGiIEydOoHfv3pg6darI6YC///4bAFCrVi2RkxApx5UrV1CpUqUi2ytVqoSrV68CAOrXr6+W/cakfdSlfkJsmnj9pizse9FM7J/QTawxokKsMSAiVVHrFSQAYM+ePRgyZAhu3boFAwMDSKVS2NjYYP78+ejbt6/Y8T5YuXLlcPHiRdSrV09ue1ZWFho3bixIcX1JEhMTMWnSJJw9exajRo3CpEmTOLtqGQk1srNOnTr46aef0KlTp2L379+/H127dkVYWBjCwsJUmqWshBz9amxsjHPnzhVZdj4jIwNNmzbF8+fPFX6v/fv3Y/Lkyfj++++LXea9uA5AXfLmzRtcvHgRFhYWsLKyktuXkpKCWrVq4X//+59I6dTLsWPHZKPdnzx5AldXV4SGhqJjx45iR9MoYo2k18a20sXFRe7r169fIzs7GwYGBqhbt66gK9KQ5jp69CimTp2KWbNmwcnJqUgHvFjtZOXKlbF582Z06dJFbntISAg2b96MW7duiZKLVOPdJbJLo2kz6lLZ9e3bF+3bt8eoUaPw/PlzODs749q1a5BKpdiyZQt69+4tdkQqRv369XH16lXUrFkTHh4e8PDwgKenZ5E+FCJtpeszhikiJycHhoaGRfoeqGxGjx6NHTt2YP78+bIZfxMTEzFhwgT07t0bixcvFjegABT5e5sxYwYmTJgAExMTue1hYWE4duwYjh49quqYcnJyckp9TWHBj4+PDwt+NAzbAOVo1aoVWrVqVaTwMSgoCKdOnUJSUpJSP4/tEpWmoKAAERERWLBgAZ48eQIAMDU1xbhx4zBlypRSZ7suKx6TJKS2bdvC1NQU69atg4WFBQDg33//xaBBg/D06VMkJCTg8OHDCAwMREZGhshp/w/bXGGxfoLUjbKOSba5ysH+CfUj1HmbNUZv6fp1CWsMiEhV1HoFCQDo3LkzDAwMsGfPHnz66aeIi4vDkydP1GrW9A9hbW2NI0eOFHm4f/jwYVhbW4uSKS0tDd9++y3279+PQYMGYfPmzZy9RM3dunXrvcs1NW7cGHp6ejp/c+/q6or09PQiAyTS09NlS2ApqmvXrgCA7t27QyKRyLbryjLvpTEwMCjxZ1rWn7W2a9euHQ4dOiR2DI0n9Awo2txWJicnF9n26NEjDBkyBD179hQhEWmiTz75BADg4+Mjt13sdnLjxo3o378//vjjD7Rt2xbA287WmJgYxMbGipKJVKdp06ayWXPfh9duuiEhIQFTpkwB8HZFKKlUiry8PKxduxYREREcIKGmLl++jBs3biAuLg4JCQmYP38+RowYAUtLS3h6emLDhg1iRyQikanrLOuaZv78+ZBIJBg0aJBspQFDQ0N88803mDNnjsjp1IeRkRG2bNmCoUOHym23sbEpMmhCCIoe/w8fPtTYB+tpaWnIzc3Fq1ev5LZ3795dpESkaebOnQtfX18cPnwYrVu3BgCcPHkS169fx969e5X+eWyX1E9BQQGysrJw584dFBQUyO1r37694HmmTJmC6OhozJkzB+7u7gCA48ePY/r06Xjx4gVmzpyp1M/jMUlCio6OxqeffopatWrJ6hyuX78OOzs77Ny5EwDw5MkTtVjBhcQj1PM81k+Q0NjmKgf7J9SPUOdt1hi9pcsr/wCsMSAi1VH7FSQAYPz48cjOzsZvv/2GoUOHoly5cli+fLnYsT7K8uXLERwcjKFDh8qNfl2zZg1+/PFHjBgxQrAs169fR2hoKDZs2IBu3bph1qxZaNiwoWCfr42EGtlZs2ZNbN26VdYI/9exY8fQr18/3Lx5U6U5PoSQo1+3bt2KiRMnIigoCG5ubgCApKQkREVFYc6cOXLHe2mzCMfHx793v4eHx8cHLoP8/HwsWrQI27ZtK/ahoZDLhYeHhyv0utDQUBUnIVI+XW4rz58/Dz8/P1y7dk3sKKQB1K2dfNemTZswatQoHDp0CNHR0di5cydiY2PRoEED0TKRaigyo26hwocXrq6usLOz4+y6WsjY2BiZmZmwtrbGoEGDYGVlhTlz5iA3NxeOjo6ymTtJfT179gzHjh3D5s2bsXHjRkilUtlDMiJtpeszhpEw8vPzkZiYCCcnJ5QrVw5XrlwBANStW1eUon+xKPL3VqdOHWzatEnWj1/ozz//xOeff47s7GxVx/wgmnguuXr1Knr27Inz58/LDXounKhGFwY4a+LvTV3dvHkTUVFRuHTpEgCgYcOGCAgI4Oy+OiApKQkDBgxATk5OkckTxCqusbKywooVK4oM9Nq5cycCAgJw48YNwTMRKVNBQQEOHjyIzMxMAIC9vT06dOig9NVRlIltrnbS5PoJEhbPAeqD/RO6izVGVIg1BkSkKhoxQOL8+fNo2bIlsrKy4OjoiAMHDsiKnDXZjh07sGDBAqSnpwN42zk7YcIEfPrpp4LmMDExgUQiwahRo2SzlhSHszMpTqibqaFDh+LKlSs4dOgQjIyM5Pa9fPkSnTp1gp2dHX7++WeV5vgQQt5wltb5VviwTU9PT+MKbUJDQ7F69WqMGzcOU6dOxZQpU3Dt2jX8/vvvCA0NxejRowXL4uLiUuI+iUSCjIwMvHjxQiceZJZGT09PbgWS/+LPSP3oclt5/Phx+Pn54cGDB2JHIfpoy5YtQ0hICCwsLBAbG1tkNTfSXXwYor0aNGiAiIgI+Pr6wtbWFlu2bIG3tzdSUlLg4+ODu3fvih2RinHw4EHExcUhLi4OycnJaNiwITw8PODp6Yn27dvD3Nxc7IhEKsV2iYRSvnx5pKenw9bWVuwoolHk762kn9PVq1fh6OiIFy9eqDrmB9HEc4mfnx/09fWxevVq2Nra4q+//sK9e/cwbtw4zJ8/H+3atRM7ospp4u+NSN00bdoUDRo0wIwZM2BpaVmkL97MzEzwTOXLl0dqamqRIpqMjAw0bdoUz58/FzwTka7LycmBoaEhB85pGU2unyBh8bpbvbB/Qjexxog0BWsMiDSXgdgBFOHk5ARHR0cMHDgQlpaWWjE4AgB69uyJnj17ih1D9gBn3rx5mDdvXrGvEXO5IipZeHg4mjdvjvr16yMwMBAODg6QSqVIT0/HsmXL8PLlS6xbt07smKJTZBY3qVQKFxcX9OnTp9SZgx88eIDo6GjZ4CZHR0f4+/ujSpUqSslbFhs3bsSqVavg6+uL6dOno3///qhbty6aNGmCpKQkQQdIJCcnF7v93LlzmDRpEi5cuICvv/5asDzqbMeOHXJfv379GsnJyVi7di1mzJghUip6H11oKyMjI+W+lkqluHXrFtavX48uXbqIlIo01bNnz4pd2ai0lZqUKSQkpNjtFhYWcHV1xbJly2TbFi5cKFQsIhJYcHAwBg4ciIoVK8LGxgaenp4AgISEBDg5OYkbjkrUuXNnWFhYYNy4cdi7dy8qV64sdiQiIq3UuHFjXL16lQUIpbC2tkZiYmKRn1NiYiIL6pTs5MmTOHr0KKpWrQo9PT3o6emhbdu2mD17NkaPHl1i/yNRcdSpH5+EdfnyZcTExKhV0YqzszOWLl1apA926dKlcHZ2FikV0YeLjIzE8OHDUb58+SLH9X8J+ayyLApXliXtwvoJIs3E/gndxBoj+i/WGBCRsmnEAAkAGDRoEMaOHYuIiAixoyjFqVOnUFBQgFatWslt//PPP6Gvr4/mzZsLlqWgoECwzyLlqlWrFk6ePImAgABMnjxZbsnxDh06YOnSpahdu7bIKcWnaAfXw4cPS50hICEhAX5+fjAzM5P9nUZGRiI8PBy7d+9G+/btPzpvWfzzzz+ywq6KFSvi4cOHAIBu3bph2rRpgmb5r+zsbEybNg1bt25Fr169cPHiRdSvX1/UTOqiuJWC+vTpg0aNGmHr1q0YNmyYCKnofXShrVy0aJHc13p6erCwsMDgwYMxefJkkVKRpvn333/h7++Pffv2FbtfyEFEJXWq1atXD48ePZLtf9+KPkSk+QICAtCqVSvk5uaiQ4cOstXl7OzstKZ/QRstXLgQCQkJmDt3Ln788UfZ6hGenp5ctpiISIkiIiIwfvx4fP/992jWrBkqVKggt79SpUoiJVMvX3/9NYKDg/H69Wt4e3sDAI4cOYKJEydi3LhxIqfTLvn5+TA1NQUAVK1aFTdv3oS9vT1sbGyQkZEhcjrSJOrWj0/CatWqFbKystRqgMTcuXPh6+uLw4cPo3Xr1gDeDgq7fv069u7dK3I6orJbtGgRBg4ciPLlyxd5tvAuiUSitgMkSDuxfoJIM7F/ggDWGOky1hgQkapozACJL7/8Enl5eRg6dKjYUZQiMDAQEydOLDJA4saNG/jhhx/w559/ipSMNI2trS327duHBw8e4PLlywDeNsqcBUk1AgMD0a9fPyxfvhz6+voA3l6IBQQEIDAwEOfPnxc0T61atXDr1i3Url0bdevWxcGDB+Hq6opTp06hXLlygmYpdPfuXcyYMQMrV65E27ZtceLECbRo0UKULJrGzc0Nw4cPFzsG6aj3rbbDJd5JUcHBwcjLy8Off/4JT09P7NixA7dv30ZERAQWLFggaJbY2FhBP4+I1M/r16/h4OCAP/74o8jqjb6+viKlIkUEBwcjODgYAHD+/HnEx8dj//79GDVqFKpVq4a///5b3IBERFqia9euAIDu3bvLPdSTSqUav0qiMk2YMAH37t1DQECAbAa78uXL49tvv+WEAkrWuHFjpKSkwNbWFq1atcLcuXNhZGSElStXws7OTux4pEHUrR+fhBUUFIRx48bJJpgyNDSU2y/k7KOFPDw8kJmZiaioKFy6dAkA0KtXLwQEBHA1ItJI7z5PePff7xajE4mF9RNEmof9E7qNNUbEGgMiUhWNGSBRpUoVhIWFiR1DadLS0uDq6lpku4uLS6kz2KvKr7/+is2bNyMzMxMA0KBBAwwYMAB9+vQRJQ+Vjbm5OVq2bCl2DK2XlZWFmJgY2UMVANDX10dISIgoy3H27NkTR44cQatWrRAUFIQvvvgC0dHRyM3NxdixYwXN8vTpU8yfPx8LFy5EvXr1sHv3bnTs2FHQDJrs+fPniIyMRM2aNcWOQu+hzW3l6NGji10K++nTp+jWrRtvBEkhR48exc6dO9G8eXPo6enBxsYGHTp0QKVKlTB79mwWJBORoAwNDfHixQuxY9AHkkqlSE5ORlxcHGJjY3H8+HEUFBTAwsJC7GhERFqD93mKkUgk+OGHHzBt2jSkp6fD2NgY9evXF21yEm02depUPH36FAAQHh6Obt26oV27dvjf//6HrVu3ipyONIm69eOTsHr37g0AcpPuSSQS0QvsrKysMHPmTFE+m0jVoqOjsWjRIlkxev369REcHIyvvvpK5GSky1g/QaQ52D+hm1hjRIVYY0BEqqIxAyS0Tbly5XD79u0isx7dunULBgbC/loKCgrQv39//Prrr2jQoAEcHBwAABcvXkS/fv3w2WefYfPmzZzpgQiAq6sr0tPTYW9vL7c9PT0dzs7OgueZM2eO7N/9+vWDjY0NTpw4gfr168PPz0+2z9XVFXZ2doiJiVFZlrp16+Lx48cICgpC//79IZFIkJqaWuR1YszOpG7Mzc2LzHzw+PFjmJiYYMOGDSImo5LoQlu5Z88emJubY8aMGbJtT548QZcuXURMRZrm6dOnqFatGoC357p///0XDRo0gJOTE86ePStyOiLSRYGBgfjhhx+wevVqwe+16cP5+fkhMTERjx49grOzMzw9PfH111+jffv2qFy5stjxiIi0hoeHh9gRRJednV1kZvGSVKxYkTMYqlinTp1k/65Xrx4uXbqE+/fvF+lL02ZlOSapZOrWj0/Cet9Kue8S4rnJux48eIDo6Gikp6cDABwdHeHv788ZzUnjhYaGYuHChQgKCkLr1q0BACdPnsTYsWORm5uL8PBwkRMSEZG6Y/+EbmKNERVijQERqQqrA0TSsWNHTJ48GTt37oSZmRkAIC8vD9999x06dOggaJYff/wRhw8fxq5du9CtWze5fbt27YK/vz9+/PFHBAcHC5pLk/EhhvYaPXo0xowZg6ysLLi5uQEAkpKSEBUVhTlz5shdrItxke7m5ibL9a5z586pfPbcO3fuAADmzp2LefPmyZbRfReXP3xr0aJFcg919fT0YGFhgVatWsHc3FzEZFQSXWgrDx48iHbt2sHc3BzBwcF4/PgxOnXqBAMDA+zbt0/seKQh7O3tkZGRgTp16sDZ2Rk//fQT6tSpgxUrVsDS0lLseESkg06dOoUjR47g4MGDcHJyQoUKFeT2b9++XaRk9D4ODg4YMWIE2rVrJ+szISIi1dD1Yk0bGxuxI9A7jh49ijZt2qB8+fKybbpyLBbiMakc6t6PT6ql6N+REM9NCiUkJMDPzw9mZmZo3rw5ACAyMhLh4eHYvXs32rdvL0gOIlVYvnw5Vq1ahf79+8u2de/eHU2aNEFQUBAHSBARkUJ0vX9CF7HGiAqxxoCIVEUiLa51IZW7ceMG2rdvj3v37sHFxQXA24646tWr49ChQ7C2thYsS5MmTRAcHCy31Oy7oqOj8eOPPxY7SpPoQ+Xk5MDQ0BBWVlZiR5HR09ODg4MD0tLS3vua9ylcpllPTw9v3rxRdsQPpsj/28fKyckp9TWPHz9G48aNVZaBSFV0pa1MTU2Fl5cXwsLCsHnzZpQrVw579uwpUkxKVJINGzbgzZs3GDJkCM6cOYPOnTvj/v37MDIywpo1a9CvXz+xIxIVS4hrJRKHv7//e/f/8ssvAiWhsvj7779Rq1atYvclJSUVOyicSJuoY58JaafiijXPnDmDvLw8FmtqAU28xq1YsSLevHmDFi1awNPTEx4eHnB3d4exsbHY0UjDaGo/PglLyPOkk5MTWrdujeXLl0NfXx8AkJ+fj4CAAJw4cQLnz59XeQYiValcuTJOnTqF+vXry23PzMxEy5YtkZeXJ04wIqL3YN+LemH/hG5ijREVYo0BEakKB0iI6OnTp9i4cSNSUlJgbGyMJk2aoH///nIrDwixvKuxsTEyMjJQu3btYvfn5OTAwcEBz58/V1kGInWgSGe4IhfoUqkULi4u8PHxEWxp5tKI+UD08ePH2Lx5M6Kjo3H69GmO7gbKVETPGczUgy61lSdPnkSHDh3QqlUr/PHHHyxCoI/y7NkzXLp0CbVr10bVqlXFjkNUIk0sHiPSZo6Ojjh+/HiR2cESExPh6+vL4goiIiVhsaZ208SCn9evX+Ovv/5CfHw84uPjceLECbx69QrNmzeHl5cXIiIixI5IGkJT+/FJWEL2BRgbG+PcuXOwt7eX256RkYGmTZtqRb8y6a6goCAYGhpi4cKFctvHjx+P58+fIyoqSqRkRESkKdg/Qe9ijRGxxoCIlMVA7AC6rEKFChg+fPh7XyPE8q7GxsbIy8srsejz0aNHcktaE+kyRZdmfvjwoc4X2CUkJCA6Ohq//fYbrKys0KtXLyxdulTsWGqhadOmkEgk732NVCrlcoFqRFvbShcXl2KPxXLlyuHmzZtwd3eXbTt79qyQ0UhDhYeHY/z48TAxMQEAmJiYwNXVFc+fP0d4eDhCQ0NFTkhERJrAzc0NHTt2RGxsLExNTQH83yxi06dPFzccEZEWycrKQkxMjKz4AAD09fUREhKCdevWiZiMlEHRfkx1YmhoCHd3d7i7u+O7777DxYsXMW/ePGzcuBFJSUkcIEEKYz8+qRtXV1ekp6cXGSCRnp4OZ2dnkVIRfbiQkBDZvyUSCVavXo2DBw/KVnz8888/kZubi0GDBokVkYiINAj7JwhgjZEuY40BEakKB0iQbBTu8uXLi90fFRWF1q1bC5yKiDTRP//8gzVr1iA6OhqPHj1C37598fLlS/z+++9wdHQUO57a2L59O8aPH48JEybIzq8nT57EggULMHfuXLi4uIickP5LW9vKHj16iB2BtMyMGTMwcuRIWedFoWfPnmHGjBnsvCC1lZ2dLbeSH2mXmJgYbNu2Dbm5uXj16pXcPg4AVE+rV69Gnz594OfnhwMHDuDEiRPo3r07IiIiMGbMGLHjERFpDRZrkrrJzMxEXFwc4uLiEB8fj5cvX6Jdu3aYP38+PD09xY5HRPTBRo8ejTFjxiArK0tWQJ6UlISoqCjMmTNHbtVpripNmiA5OVnu62bNmgEArly5AgCoWrUqqlatiosXLwqejYiINA/7J3QXa4wIYI0BEakOB0gQpkyZAk9PT9y7dw/jx4+Hg4MDpFIp0tPTsWDBAuzcuROxsbFixyQiNefn54eEhAT4+vpi8eLF6Ny5M/T19bFixQqxo6mdWbNmITIyEl27dpVta9KkCaytrTFt2jScOXNGxHRUHG1tK8PCwsSOQFqmcPWb/0pJSUGVKlVESESkGE2cXZcUExkZiSlTpmDIkCHYuXMn/P39ceXKFZw6dQqBgYFix6MS6OnpYcuWLfD19YW3tzdSU1Mxe/ZsjBo1SuxoRERahcWapG4cHBxgYWGBMWPGYNKkSXBycip1FVYiIk3Qv39/AMDEiROL3SeRSCCVSqGnp4c3b94IHY+ozDTxeQgREakv9k/oJtYYUSHWGBCRqkikUqlU7BBUMj09PTg4OKh8id8dO3Zg+PDhuH//vtx2c3Nz/PTTT+jdu7dKP59IHeTk5MDQ0BBWVlYf/V5C/e0qSog8BgYGGD16NL755hvUr19ftt3Q0BApKSkc3f0OY2NjnD17Fg0bNpTbnp6eLlsmjtSPrrSVZ86cQXp6OgCgUaNGXNGEFGJubg6JRIKHDx+iUqVKch0Y+fn5ePLkCUaOHImoqCgRUxKRLnJwcEBYWBj69+8PU1NTpKSkwM7ODqGhobh//z6XZ1Yj7z7kKvT48WP0798fvr6++Oabb2Tb+RCMiEg59PT03rufxZoktODgYCQkJCAtLQ2urq7w9PSEp6cn2rZtW2QWQSJlULd+fBKWkL//nJycUl8jlUrh4uICHx8fxMTEqDwTERERkbpg/4RuYo0RscaAiFSNAyTUnJCdc8+ePcOBAwdw+fJlAECDBg3QsWNHPngg+gDq9mBFiDxJSUmIjo7G1q1b0bBhQ3z55Zf4/PPPYWlpyZuX/3B1dUXjxo2xevVqGBkZAQBevXqFr776ChcuXMDZs2dFTkgl0ea28s6dO/j8888RFxeHypUrAwDy8vLg5eWFLVu2wMLCQtyApNbWrl0LqVSKoUOHYvHixTAzM5PtMzIyQp06ddC6dWsRExKRrjIxMUF6ejpsbGxQrVo1HDp0CM7Ozrh8+TLc3Nxw7949sSPS/6enpyd70FXo3a8L/y2RSJCfny9WTCIircJiTVJXeXl5OHbsGOLj4xEfH4+LFy/CxcUFiYmJYkcjLaNu/fgkLHX8/atjJiIiIiJVY/+EbmKNEbHGgIhUzUDsACS+o0ePYtSoUUhKSkLPnj3l9j18+BCNGjXCihUr0K5dO5ESEpEmcHNzg5ubGxYvXoytW7fi559/RkhICAoKCnDo0CFYW1vD1NRU7JhqYcWKFfDz80OtWrVks9+mpqZCIpFg9+7dIqej4uhCWxkUFITHjx/j4sWLstVN0tLSMHjwYIwePRqbN28WOSGps8GDBwMAbG1t4e7uDgMD3mYQkXqoUaMG7t+/DxsbG9SuXRtJSUlwdnZGdnY2OF+EesnOzi7z97i6usLOzo4PxIiIPpCNjY1Cr3v48CELNUlQ+fn5eP36NV6+fIkXL17g5cuXyMjIEDsWERERERERqQD7J3QTa4yINQZEpGpcQULNCTFTSPfu3eHl5YWxY8cWuz8yMhKxsbHYsWOHyjIQaRt1m+VHrDwZGRmIjo7G+vXrkZeXhw4dOmDXrl2CZlBXT58+xcaNG3Hp0iUAQMOGDTFgwABUqFBB9hoWfKkPXWgrzczMcPjwYbRo0UJu+19//YWOHTsiLy9PnGCkEd68eYP8/HyUK1dOtu327dtYsWIFnj59iu7du6Nt27YiJiQiXfXVV1/B2toaYWFhiIqKwoQJE+Du7o7Tp0+jV69eiI6OFjsifQR1u+8iItJWPN+SUEaPHo24uDikpaXB3Nwc7du3h4eHBzw9PeHk5ASJRCJ2RNIyPL/pNnX8/atjJiIiIiJ1wWsl7ccaI93CGgMiUjUOkFBzQlzc2djYYP/+/bLZov/r0qVL6NixI3Jzc1WWgUjbqNuNWU5ODgwNDWFlZSXK5+fn52P37t34+eefefNSBup2HOkyXWgrTU1NcezYMTRt2lRue3JyMjw8PPDo0SNxgpFG8Pf3h5GREX766ScAwOPHj9GoUSO8ePEClpaWSEtLw86dO9G1a1eRkxKRrikoKEBBQYFs1pktW7bgxIkTqF+/PkaMGAEjIyORE9LH4PUyEZEweL4loXz22WeyARGNGzcu8XWcVISUhec33Sb2c5Pi8JgkIiIiKhmvlXQHa4x0A2sMiEjVuC4N4fbt2zA0NCxxv4GBAf79918BExGRsim6JKGq6Ovro0ePHujRo4eoOYg+lC60ld7e3hgzZgw2b94seyh448YNjB07Fj4+PiKnI3WXmJiIpUuXyr5et24d8vPzcfnyZZiZmeHbb7/FvHnz2HlBRILx8PCAj48PvLy84ObmJtv++eef4/PPPxcxGRERERGV5Ndff1XodefOncOLFy9UnIaItJ3Yz02IiIiIiKh4rDHSDawxICJV0xM7AImvZs2auHDhQon7U1NTYWlpKWAiIiIi9aILbeXSpUvx6NEj1KlTB3Xr1kXdunVha2uLR48eYcmSJWLHIzV348YN1K9fX/b1kSNH0Lt3b5iZmQEABg8ejIsXL4oVj4h0kK2tLX755Rd4eHigcuXK+OSTTzBz5kwkJSUhPz9f7HhEREREREREREREREREOos1BkSkalxBQs1lZ2e/d8ZqZejatSumTZuGzp07o3z58nL7nj9/jrCwMHTr1k2lGYi0jRB/u0QkHF1oK62trXH27FkcOXIE6enpAICGDRvik08+ETkZaYLy5cvj+fPnsq+TkpIwb948uf1PnjwRIxoR6ag1a9YAAK5du4ajR48iPj4eK1euxLRp01CxYkW4u7vD29sbEyZMEDcoERERERGJhv34REREREREROJgjQERqRoHSKg5IZZ3nTp1KrZv344GDRpg1KhRsLe3BwBcunQJUVFRyM/Px5QpU1Seg0ibcGlmIu2i7W1lQUEB1qxZg+3bt+PatWuQSCSwtbWFmZkZpFIpJBKJ2BFJzTVt2hTr16/H7NmzcezYMdy+fRve3t6y/VeuXIGVlZWICYlIV9WpUwdDhw7F0KFDAQBXr17Fzz//jCVLluDgwYMcIEFEREREpMPYj09EREREREQkDtYYEJGqcYAEoXr16jhx4gS++eYbTJ48GVKpFAAgkUjQqVMnREVFoXr16iKnJCIiEo82t5VSqRTdu3fH3r174ezsDCcnJ0ilUqSnp2PIkCHYvn07fv/9d7FjkpoLDQ1Fly5dsG3bNty6dQtDhgyBpaWlbP+OHTvg7u4uYkIi0mU5OTmIi4uT/Xfnzh24ubnBw8ND7GhEREREREREREREREREOoc1BkSkahwgQQDezpKzd+9ePHjwAFlZWZBKpahfvz7Mzc3FjkZERKQWtLWtXLNmDRISEnDkyBF4eXnJ7Tt69Ch69OiBdevWYdCgQSIlJE3g4eGBM2fO4ODBg6hRowY+++wzuf1NmzZFy5YtZV+7urrCzs4OMTExQkclIh2xbt062YCIu3fvok2bNvDw8MDXX3+NFi1awNDQUOyIRERERERERERERERERDqJNQZEpGoSaeEUyERERKRW9PT04ODggLS0NLGjkBbr2LEjvL29MWnSpGL3z5o1C/Hx8Thw4IDAyUib8fxGRKqmp6eH2rVrY9KkSRg2bBgHRGgptidERMLg+ZbUDY9JItJWOTk5MDQ0hJWVldhRiIiIiNQO7wWJdBvPAURUVnpiByAiIiIi8aSmpqJz584l7u/SpQtSUlIETERERPTxli1bBjc3N8yYMQPVqlWDn58fFixYgNOnT4PzRBAREZVNdnY2Dh8+LHYMIiIirWdjY8PBEUREREQlYP8EERERlYWB2AGIiIiISDz3799H9erVS9xfvXp1PHjwQMBEREREH2/kyJEYOXIkACAtLQ3x8fGIi4vD3Llz8fLlS7i7u8PLywvjx48XOSl9jOzsbK4OQkQkABsbG7EjEBEREREREZGOY/8EERERlYVEyqkTiYiI1BKX0yYh6Ovr459//oGFhUWx+2/fvg0rKyvk5+cLnIy0GZe/JCKx3Lx5E8uWLcOSJUvw5MkTtm9EREREGoj3lEREREREREREuoX9QURUVlxBgoiISE1xBgQSglQqxZAhQ1CuXLli9798+VLgRERERMpz584dxMbGIi4uDnFxccjMzIShoSHc3Nzg5eUldjwiIiIi+gBcRYqIiIiIiIiIiIiI3ocDJIiIiIh02ODBg0t9zaBBgwRIQkREpDwBAQGIi4tDRkYGDAwM0LJlS/Tp0wdeXl5o06YNypcvL3ZEIiIiIvpAnFSEiIiIiIiIiIiIiN6HAySIiIiIdNgvv/widgQiIiKlS05ORo8ePeDl5QV3d3eYmJi89/Wurq6ws7NDTEyMQAmJiIiIiIiIiIiIiIiIiIhIFThAgoiIiIiIiIi0ysmTJ8v0+nPnzuHFixcqSkNERERERERERERERERERERC0RM7ABERERERERERERERERERERERERERERER0cfiAAkiIiIiIiIiIiIiIiIiIiIiIiIiIiIiItJ4BmIHICIiIiIi3ZKdnQ1DQ0OxYxAREREREREREREREREREZGaY40BEZUVB0gQEREREZGgbGxsxI5AREREREREREREREREREREGoA1BkRUVnpiByAiIiIiIiIiIiIiIiIiIiIiIiIiIiIiIvpYHCBBREREREREREREREREREREREREREREREQajwMkiIiIiIiIiIiIiIiIiIiIiIiIiIiIiIhI43GABBERERERERERERERERERERERERERERERaTwOkCAiIiIiIiIiIiIiIiIiIiIiIiIiIiIiIo1nIHYAIiIiIiIiIiIxZWdnw9DQUOwYRERERERERERERERERERE9JEkUqlUKnYIIiIiIiIiIiIiIiIiIiIiIiIiIiIiIiKij6EndgAiIiIiIiIiIiIiIiIiIiIiIiIiIiIiIqKPxQESRERERERERERERERERERERERERERERESk8ThAgoiIiIiIiIiIiIiIiIiIiIiIiIiIiIiINB4HSBARERERERERERERERERERERERERERERkcbjAAkiIiIiIiIiIiIiIiIiIiIiIiIiIiIiItJ4HCBBREREREREREREREREREREREREREREREQajwMkiIiIiIiIiIiIiIiIiIiIiIiIiIiIiIhI43GABBERERERERERERERERERERERERERERERabz/B3d7s2Exe5eyAAAAAElFTkSuQmCC",
      "text/plain": [
       "<Figure size 4000x1500 with 1 Axes>"
      ]
     },
     "metadata": {},
     "output_type": "display_data"
    }
   ],
   "source": [
    "fig, ax = plt.subplots(figsize=(40, 15))\n",
    "\n",
    "sns.heatmap(\n",
    "    final_att_matrix[1:8, :],\n",
    "    cmap=\"viridis\",\n",
    "    annot=True,\n",
    "    fmt=\".1f\",\n",
    "    annot_kws={\"size\": 8},\n",
    "    cbar=False,\n",
    "    square=False,\n",
    "    mask=final_att_matrix[1:8, :] <= 0.1,\n",
    "    vmin=0,\n",
    "    vmax=1,\n",
    "    ax=ax,\n",
    "    # xticklabels=[f'tok_{i}'],\n",
    "    yticklabels=ticks[first_gen_token_idx: first_gen_token_idx + 7],\n",
    "    xticklabels=ticks[:first_gen_token_idx + 7],\n",
    ")\n",
    "\n",
    "plt.show()"
   ]
  },
  {
   "cell_type": "markdown",
   "metadata": {},
   "source": [
    "### In the plot above you can see attensions aggregated by `max()` function on all layers and all heads. I only show values above `0.1`. As you can see the hallucination here has not been the result of putting to little attension to `context` tokens, but putting attension to `inpropriate tokens in context` - so here simply modyfing context tokens attenion would not work. The answer was at the end of context which has been `noised` with info about another person. Also it shows why authors of `Lookback Lens` dit not simply take max `lookback ratio` and put them into classifier. And also look how this answer is completly ridiculous - the query is about the **first name**, but in the response we are given **first name** and **last name** ! Aside from the fact that it's a different person."
   ]
  },
  {
   "cell_type": "markdown",
   "metadata": {},
   "source": [
    "## Conclusions"
   ]
  },
  {
   "cell_type": "markdown",
   "metadata": {},
   "source": [
    "### Good direction is to check how does attenions and hidden states differentiate between proper and halucinated examples."
   ]
  },
  {
   "cell_type": "markdown",
   "metadata": {},
   "source": []
  }
 ],
 "metadata": {
  "kaggle": {
   "accelerator": "none",
   "dataSources": [],
   "dockerImageVersionId": 30761,
   "isGpuEnabled": false,
   "isInternetEnabled": true,
   "language": "python",
   "sourceType": "notebook"
  },
  "kernelspec": {
   "display_name": "test-env",
   "language": "python",
   "name": "python3"
  },
  "language_info": {
   "codemirror_mode": {
    "name": "ipython",
    "version": 3
   },
   "file_extension": ".py",
   "mimetype": "text/x-python",
   "name": "python",
   "nbconvert_exporter": "python",
   "pygments_lexer": "ipython3",
   "version": "3.10.9"
  }
 },
 "nbformat": 4,
 "nbformat_minor": 4
}<|MERGE_RESOLUTION|>--- conflicted
+++ resolved
@@ -2,11 +2,7 @@
  "cells": [
   {
    "cell_type": "code",
-<<<<<<< HEAD
    "execution_count": null,
-=======
-   "execution_count": 1,
->>>>>>> bac08662
    "metadata": {},
    "outputs": [
     {
